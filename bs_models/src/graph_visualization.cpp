--- conflicted
+++ resolved
@@ -667,12 +667,8 @@
 }
 
 void GraphVisualization::processMeasurements(
-<<<<<<< HEAD
-    const CameraMeasurementMsg::ConstPtr& msg) {
+    const bs_common::CameraMeasurementMsg::ConstPtr& msg) {
   image_buffer_[msg->header.stamp.toNSec()] = msg->image;
-=======
-    const bs_common::CameraMeasurementMsg::ConstPtr& msg) {
->>>>>>> 92213680
   // check that message hasnt already been added to container
   const auto times = landmark_container_->GetMeasurementTimes();
   if (times.find(msg->header.stamp) != times.end()) { return; }
