#include <bs_models/visual_inertial_odometry.h>

#include <fuse_core/transaction.h>
#include <pluginlib/class_list_macros.h>
#include <std_msgs/UInt64MultiArray.h>

#include <beam_cv/OpenCVConversions.h>
#include <beam_cv/descriptors/Descriptors.h>
#include <beam_cv/detectors/Detectors.h>
#include <beam_cv/geometry/AbsolutePoseEstimator.h>
#include <beam_cv/geometry/Triangulation.h>
#include <beam_cv/matchers/Matchers.h>

#include <bs_common/utils.h>

// Register this sensor model with ROS as a plugin.
PLUGINLIB_EXPORT_CLASS(bs_models::VisualInertialOdometry,
                       fuse_core::SensorModel)

namespace bs_models {

using namespace vision;

VisualInertialOdometry::VisualInertialOdometry()
    : fuse_core::AsyncSensorModel(1), device_id_(fuse_core::uuid::NIL),
      throttled_image_callback_(std::bind(&VisualInertialOdometry::processImage,
                                          this, std::placeholders::_1)),
      throttled_imu_callback_(std::bind(&VisualInertialOdometry::processIMU,
                                        this, std::placeholders::_1)) {}

void VisualInertialOdometry::onInit() {
  // Read settings from the parameter sever
  device_id_ = fuse_variables::loadDeviceId(private_node_handle_);
  camera_params_.loadFromROS(private_node_handle_);
  calibration_params_.loadFromROS();

  /***********************************************************
   *       Initialize pose refiner object with params        *
   ***********************************************************/
  pose_refiner_ = std::make_shared<beam_cv::PoseRefinement>(1e-3);

  /***********************************************************
   *        Load camera model and Create Map object          *
   ***********************************************************/
  cam_model_ = beam_calibration::CameraModel::Create(
      calibration_params_.cam_intrinsics_path);
  visual_map_ = std::make_shared<VisualMap>(
      cam_model_, camera_params_.source, camera_params_.num_features_to_track,
      camera_params_.keyframe_window_size);

  /***********************************************************
   *              Initialize tracker variables               *
   ***********************************************************/
  descriptor_type_ =
      beam_cv::DescriptorTypeStringMap[camera_params_.descriptor];
  for (auto &it : beam_cv::DescriptorTypeIntMap) {
    if (it.second == descriptor_type_) {
      descriptor_type_int_ = it.first;
    }
  }
  std::shared_ptr<beam_cv::Descriptor> descriptor =
      beam_cv::Descriptor::Create(descriptor_type_);
  std::shared_ptr<beam_cv::Detector> detector =
      std::make_shared<beam_cv::GFTTDetector>(
          camera_params_.num_features_to_track);
  tracker_ = std::make_shared<beam_cv::KLTracker>(detector, descriptor,
                                                  camera_params_.window_size);

  /***********************************************************
   *               Create initializer object                 *
   ***********************************************************/
  initialization_ = std::make_shared<vision::VIOInitialization>(
      cam_model_, tracker_, camera_params_.init_path_topic,
      calibration_params_.imu_intrinsics_path, false,
      camera_params_.init_max_optimization_time_in_seconds,
      camera_params_.init_map_output_directory);

  // placeholder keyframe
  sensor_msgs::Image image;
  Keyframe kf(ros::Time(0), image);
  keyframes_.push_back(kf);
}

void VisualInertialOdometry::onStart() {
  /***********************************************************
   *                  Subscribe to topics                    *
   ***********************************************************/
  image_subscriber_ = node_handle_.subscribe<sensor_msgs::Image>(
      ros::names::resolve(camera_params_.image_topic), 1000,
      &ThrottledImageCallback::callback, &throttled_image_callback_,
      ros::TransportHints().tcpNoDelay(false));

  imu_subscriber_ = node_handle_.subscribe<sensor_msgs::Imu>(
      ros::names::resolve(camera_params_.imu_topic), 10000,
      &ThrottledIMUCallback::callback, &throttled_imu_callback_,
      ros::TransportHints().tcpNoDelay(false));

  /***********************************************************
   *                 Advertise publishers                    *
   ***********************************************************/
  init_odom_publisher_ =
      private_node_handle_.advertise<geometry_msgs::PoseStamped>(
          camera_params_.frame_odometry_output_topic, 10);
  new_keyframe_publisher_ = private_node_handle_.advertise<std_msgs::Header>(
      camera_params_.new_keyframes_topic, 10);
  slam_chunk_publisher_ = private_node_handle_.advertise<SlamChunkMsg>(
      camera_params_.slam_chunk_topic, 10);
  landmark_publisher_ =
      private_node_handle_.advertise<std_msgs::UInt64MultiArray>(
          camera_params_.landmark_topic, 10);
  reloc_publisher_ = private_node_handle_.advertise<RelocRequestMsg>(
      camera_params_.reloc_topic, 10);
}

void VisualInertialOdometry::processImage(
    const sensor_msgs::Image::ConstPtr &msg) {
  // get most recent extrinsics, if failure then process frame later
  if (!extrinsics_.GetT_CAMERA_BASELINK(T_cam_baselink_)) {
    ROS_ERROR("Unable to get camera to baselink transform.");
    return;
  }

  // push image onto buffer
  image_buffer_.push(*msg);

  // get current imu and image timestamps
  ros::Time imu_time = imu_buffer_.front().header.stamp;
  ros::Time img_time = image_buffer_.front().header.stamp;

  /**************************************************************************
   *                    Add Image to map or initializer                     *
   **************************************************************************/
  if (imu_time > img_time && !imu_buffer_.empty()) {
    // add image to tracker
    tracker_->AddImage(
        beam_cv::OpenCVConversions::RosImgToMat(image_buffer_.front()),
        img_time);

    // process in initialization mode
    if (!initialization_->Initialized()) {
      if ((img_time - keyframes_.back().Stamp()).toSec() >= 0.5) {
        Keyframe kf(img_time, image_buffer_.front());
        keyframes_.push_back(kf);
        added_since_kf_ = 0;
        if (initialization_->AddImage(img_time)) {
          ROS_INFO("Initialization Success: %f", img_time.toSec());

          // get the preintegration object
          imu_preint_ = initialization_->GetPreintegrator();

          // copy init graph and send to fuse optimizer
          SendInitializationGraph(initialization_->GetGraph());
        } else {
          ROS_INFO("Initialization Failure: %f", img_time.toSec());
        }
      }
    } else {
      // process in odometry mode
      beam::HighResolutionTimer frame_timer;

      // localize frame
      Eigen::Matrix4d T_WORLD_BASELINK = LocalizeFrame(img_time);
      Eigen::Matrix4d T_WORLD_CAMERA =
          T_WORLD_BASELINK * T_cam_baselink_.inverse();

      // publish pose to odom topic
      geometry_msgs::PoseStamped pose;
      bs_common::TransformationMatrixToPoseMsg(T_WORLD_BASELINK, img_time,
                                               pose);
      init_odom_publisher_.publish(pose);

      // process keyframe
      if (IsKeyframe(img_time, T_WORLD_BASELINK)) {
        // update keyframe info
        Keyframe kf(img_time, image_buffer_.front());
        keyframes_.push_back(kf);
        added_since_kf_ = 0;

        // log pose info
        ROS_INFO("Estimated Keyframe Pose:");
        std::cout << T_WORLD_BASELINK << std::endl;

        // notify that a new keyframe is detected
        NotifyNewKeyframe(T_WORLD_CAMERA);

        // extend map
        ExtendMap();

        // publish oldest keyframe for global mapper
        PublishSlamChunk();
      } else {
        // compute relative pose to most recent kf
        Eigen::Matrix4d T_WORLD_BASELINK_curkf =
            visual_map_->GetBaselinkPose(keyframes_.back().Stamp()).value();
        Eigen::Matrix4d T_curframe_curkeyframe =
            T_WORLD_BASELINK.inverse() * T_WORLD_BASELINK_curkf;

        // add to current keyframes trajectory
        keyframes_.front().AddPose(img_time, T_curframe_curkeyframe);
        added_since_kf_++;
      }
      ROS_DEBUG("Total time to process frame: %.5f", frame_timer.elapsed());
    }
    image_buffer_.pop();
  }
}

void VisualInertialOdometry::processIMU(const sensor_msgs::Imu::ConstPtr &msg) {
  // push imu message onto buffer
  imu_buffer_.push(*msg);

  // get current image timestamp
  ros::Time img_time = image_buffer_.front().header.stamp;

  /**************************************************************************
   *          Add IMU messages to preintegrator or initializer              *
   **************************************************************************/
  while (imu_buffer_.front().header.stamp <= img_time && !imu_buffer_.empty()) {
    if (!initialization_->Initialized()) {
      initialization_->AddIMU(imu_buffer_.front());
    } else {
      imu_preint_->AddToBuffer(imu_buffer_.front());
    }
    imu_buffer_.pop();
  }
}

void VisualInertialOdometry::onGraphUpdate(
    fuse_core::Graph::ConstSharedPtr graph) {
  // // find all the obsolete keyframes
  // std::vector<Keyframe> obsolete_keyframes;
  // for (auto& kf : keyframes_) {
  //   try {
  //     fuse_variables::Orientation3DStamped::SharedPtr orientation =
  //         fuse_variables::Orientation3DStamped::make_shared();
  //     *orientation = dynamic_cast<const
  //     fuse_variables::Orientation3DStamped&>(
  //         graph->getVariable(visual_map_->GetOrientationUUID(kf.Stamp())));
  //   } catch (const std::out_of_range& oor) {
  //   obsolete_keyframes.push_back(kf); }
  // }

  // auto transaction = fuse_core::Transaction::make_shared();
  // for (auto& kf : obsolete_keyframes) {
  //   // Relocalize obsolete frames using the new graph
  //   std::cout << "\nOld pose: \n"
  //             << visual_map_->GetBaselinkPose(kf.Stamp()).value() <<
  //             std::endl;
  //   std::vector<Eigen::Vector2i, beam_cv::AlignVec2i> pixels;
  //   std::vector<Eigen::Vector3d, beam_cv::AlignVec3d> points;
  //   std::vector<uint64_t> landmarks =
  //       tracker_->GetLandmarkIDsInImage(kf.Stamp());
  //   for (auto& id : landmarks) {
  //     try {
  //       fuse_variables::Point3DLandmark::SharedPtr lm =
  //           fuse_variables::Point3DLandmark::make_shared();
  //       *lm = dynamic_cast<const fuse_variables::Point3DLandmark&>(
  //           graph->getVariable(visual_map_->GetLandmarkUUID(id)));
  //       bool not_from_kf = true;
  //       for (auto& lmid : kf.Landmarks()) {
  //         if (id == lmid) { not_from_kf = false; }
  //       }
  //       if (not_from_kf) {
  //         Eigen::Vector3d point(lm->x(), lm->y(), lm->z());
  //         Eigen::Vector2i pixeli = tracker_->Get(kf.Stamp(), id).cast<int>();
  //         pixels.push_back(pixeli);
  //         points.push_back(point);
  //       }
  //     } catch (const std::out_of_range& oor) {}
  //   }
  //   Eigen::Matrix4d T_CAMERA_WORLD_est =
  //       visual_map_->GetCameraPose(kf.Stamp()).value();
  //   Eigen::Matrix4d T_WORLD_CAMERA =
  //       pose_refiner_
  //           ->RefinePose(T_CAMERA_WORLD_est, cam_model_, pixels, points)
  //           .inverse();
  //   Eigen::Matrix4d T_WORLD_BASELINK = T_WORLD_CAMERA * T_cam_baselink_;
  //   std::cout << "\nNew pose: \n" << T_WORLD_BASELINK << std::endl;
  //   visual_map_->AddBaselinkPose(T_WORLD_BASELINK, kf.Stamp(), transaction);

  //   // Retriangulate all landmarks that were introduced in this keyframe
  //   for (auto& id : kf.Landmarks()) {
  //     // otherwise then triangulate then add the constraints
  //     std::vector<Eigen::Matrix4d, beam_cv::AlignMat4d> T_cam_world_v;
  //     std::vector<Eigen::Vector2i, beam_cv::AlignVec2i> pixels;
  //     std::vector<ros::Time> observation_stamps;
  //     beam_cv::FeatureTrack track = tracker_->GetTrack(id);
  //     for (auto& m : track) {
  //       beam::opt<Eigen::Matrix4d> T =
  //       visual_map_->GetCameraPose(m.time_point);
  //       // check if the pose is in the graph (keyframe)
  //       if (T.has_value()) {
  //         pixels.push_back(m.value.cast<int>());
  //         T_cam_world_v.push_back(T.value().inverse());
  //         observation_stamps.push_back(m.time_point);
  //       }
  //     }
  //     if (T_cam_world_v.size() >= 2) {
  //       beam::opt<Eigen::Vector3d> point =
  //           beam_cv::Triangulation::TriangulatePoint(cam_model_,
  //           T_cam_world_v,
  //                                                    pixels);
  //       if (point.has_value()) {
  //         visual_map_->AddLandmark(point.value(), id, transaction);
  //       }
  //     }
  //   }
  // }
  // sendTransaction(transaction);
  visual_map_->UpdateGraph(graph);
}

void VisualInertialOdometry::SendInitializationGraph(
    const fuse_graphs::HashGraph &init_graph) {
  std::vector<uint64_t> new_landmarks;
  auto transaction = fuse_core::Transaction::make_shared();

  // add each variable in graph as they should be added
  for (auto &var : init_graph.getVariables()) {
    fuse_variables::Point3DLandmark::SharedPtr landmark =
        fuse_variables::Point3DLandmark::make_shared();
    fuse_variables::Position3DStamped::SharedPtr position =
        fuse_variables::Position3DStamped::make_shared();
    fuse_variables::Orientation3DStamped::SharedPtr orientation =
        fuse_variables::Orientation3DStamped::make_shared();

    if (var.type() == landmark->type()) {
      *landmark = dynamic_cast<const fuse_variables::Point3DLandmark &>(var);
      visual_map_->AddLandmark(landmark, transaction);
      new_landmarks.push_back(landmark->id());
    } else if (var.type() == orientation->type()) {
      *orientation =
          dynamic_cast<const fuse_variables::Orientation3DStamped &>(var);
      visual_map_->AddOrientation(orientation, transaction);
    } else if (var.type() == position->type()) {
      *position = dynamic_cast<const fuse_variables::Position3DStamped &>(var);
      visual_map_->AddPosition(position, transaction);
    } else {
      transaction->addVariable(std::move(var.clone()));
    }
  }

  // add each constraint in the graph
  for (auto &constraint : init_graph.getConstraints()) {
    transaction->addConstraint(std::move(constraint.clone()));
  }

  // send transaction to graph
  sendTransaction(transaction);

  // announce the first keyframe
  std_msgs::Header keyframe_header;
  keyframe_header.stamp = keyframes_.back().Stamp();
  keyframe_header.frame_id = calibration_params_.baselink_frame;
  keyframe_header.seq = keyframes_.back().SequenceNumber();
  new_keyframe_publisher_.publish(keyframe_header);

  // publish landmarks
  PublishLandmarkIDs(new_landmarks);
}

Eigen::Matrix4d
VisualInertialOdometry::LocalizeFrame(const ros::Time &img_time) {
  std::vector<Eigen::Vector2i, beam_cv::AlignVec2i> pixels;
  std::vector<Eigen::Vector3d, beam_cv::AlignVec3d> points;
  std::vector<uint64_t> landmarks = tracker_->GetLandmarkIDsInImage(img_time);

  // get 2d-3d correspondences
  for (auto &id : landmarks) {
    fuse_variables::Point3DLandmark::SharedPtr lm =
        visual_map_->GetLandmark(id);
    if (lm) {
      Eigen::Vector3d point(lm->x(), lm->y(), lm->z());
      Eigen::Vector2i pixeli = tracker_->Get(img_time, id).cast<int>();
      pixels.push_back(pixeli);
      points.push_back(point);
    }
  }
  // get rotation from imu estimate
  // get position using a constant velocity estimate (use last two most recent
  // keyframes)

  // refine pose using motion only BA if there are enough points
  if (points.size() >= 15) {
    Eigen::Matrix4d T_CAMERA_WORLD_est =
        beam_cv::AbsolutePoseEstimator::RANSACEstimator(cam_model_, pixels,
                                                        points, 500);
    Eigen::Matrix4d T_WORLD_CAMERA =
        pose_refiner_
            ->RefinePose(T_CAMERA_WORLD_est, cam_model_, pixels, points)
            .inverse();
    Eigen::Matrix4d T_WORLD_BASELINK = T_WORLD_CAMERA * T_cam_baselink_;
    return T_WORLD_BASELINK;
  } else {
    // get pose estimate using imu preintegration
    Eigen::Matrix4d T_WORLD_BASELINK_inertial;
    imu_preint_->GetPose(T_WORLD_BASELINK_inertial, img_time);
    return T_WORLD_BASELINK_inertial;
  }
}

bool VisualInertialOdometry::IsKeyframe(
    const ros::Time &img_time, const Eigen::Matrix4d &T_WORLD_BASELINK) {
  ros::Time prev_kf_time = keyframes_.back().Stamp();
  Eigen::Matrix4d T_prevkf = visual_map_->GetBaselinkPose(prev_kf_time).value();
  double parallax = tracker_->ComputeParallax(img_time, prev_kf_time, true);

  std::vector<uint64_t> landmarks = tracker_->GetLandmarkIDsInImage(img_time);
  std::vector<uint64_t> triangulated_landmarks;
  for (auto &id : landmarks) {
    if (visual_map_->GetLandmark(id)) {
      triangulated_landmarks.push_back(id);
    }
  }
  ROS_DEBUG("Parallax: %f, Triangulated/Total Tracks: %zu/%zu", parallax,
            triangulated_landmarks.size(), landmarks.size());

  if (img_time.toSec() - prev_kf_time.toSec() >= 0.2) {
    return true;
  }
  return false;
}

void VisualInertialOdometry::ExtendMap() {
  // get current and previous keyframe timestamps
  ros::Time prev_kf_time = (keyframes_[keyframes_.size() - 2]).Stamp();
  ros::Time cur_kf_time = keyframes_.back().Stamp();

  // make transaction
  auto transaction = fuse_core::Transaction::make_shared();
  transaction->stamp(cur_kf_time);

  // add visual constraints
  std::vector<uint64_t> landmarks =
      tracker_->GetLandmarkIDsInImage(cur_kf_time);
  for (auto &id : landmarks) {
    fuse_variables::Point3DLandmark::SharedPtr lm =
        visual_map_->GetLandmark(id);
    // add constraints to triangulated ids
    if (lm) {
      visual_map_->AddConstraint(cur_kf_time, id,
                                 tracker_->Get(cur_kf_time, id), transaction);
    } else {
      // otherwise then triangulate then add the constraints
      std::vector<Eigen::Matrix4d, beam_cv::AlignMat4d> T_cam_world_v;
      std::vector<Eigen::Vector2i, beam_cv::AlignVec2i> pixels;
      std::vector<ros::Time> observation_stamps;
      beam_cv::FeatureTrack track = tracker_->GetTrack(id);
      if (track.size() > 5) {
        for (auto &m : track) {
          beam::opt<Eigen::Matrix4d> T =
              visual_map_->GetCameraPose(m.time_point);

          // check if the pose is in the graph (keyframe)
          if (T.has_value()) {
            pixels.push_back(m.value.cast<int>());
            T_cam_world_v.push_back(T.value().inverse());
            observation_stamps.push_back(m.time_point);
          }
        }

        if (T_cam_world_v.size() >= 3) {
          beam::opt<Eigen::Vector3d> point =
              beam_cv::Triangulation::TriangulatePoint(cam_model_,
                                                       T_cam_world_v, pixels);
          if (point.has_value()) {
            keyframes_.back().AddLandmark(id);
            visual_map_->AddLandmark(point.value(), id, transaction);
            for (int i = 0; i < observation_stamps.size(); i++) {
              visual_map_->AddConstraint(
                  observation_stamps[i], id,
                  tracker_->Get(observation_stamps[i], id), transaction);
            }
          }
        }
      }
    }
  }

  ROS_INFO("Added %zu new landmarks.", keyframes_.back().Landmarks().size());

  // add inertial constraint
  AddInertialConstraint(transaction);

  // send transaction to graph
  sendTransaction(transaction);

  // publish new landmarks
  PublishLandmarkIDs(keyframes_.back().Landmarks());
}

void VisualInertialOdometry::AddInertialConstraint(
    fuse_core::Transaction::SharedPtr transaction) {
  ros::Time cur_kf_time = keyframes_.back().Stamp();

  // get robot pose variables at timestamp
  fuse_variables::Orientation3DStamped::SharedPtr img_orientation =
      visual_map_->GetOrientation(cur_kf_time);
  fuse_variables::Position3DStamped::SharedPtr img_position =
      visual_map_->GetPosition(cur_kf_time);

  // get inertial constraint transaction
  fuse_core::Transaction::SharedPtr inertial_transaction =
      imu_preint_->RegisterNewImuPreintegratedFactor(
          cur_kf_time, img_orientation, img_position);

  // merge with existing transaction
  transaction->merge(*inertial_transaction);
}

void VisualInertialOdometry::NotifyNewKeyframe(
    const Eigen::Matrix4d &T_WORLD_CAMERA) {
  // send camera pose to graph
  auto transaction = fuse_core::Transaction::make_shared();
  transaction->stamp(keyframes_.back().Stamp());
  visual_map_->AddCameraPose(T_WORLD_CAMERA, keyframes_.back().Stamp(),
                             transaction);
  sendTransaction(transaction);
  
  // build header message and publish for lidar slam
  std_msgs::Header keyframe_header;
  keyframe_header.stamp = keyframes_.back().Stamp();
  keyframe_header.frame_id = calibration_params_.baselink_frame;
  keyframe_header.seq = keyframes_.back().SequenceNumber();
  new_keyframe_publisher_.publish(keyframe_header);

  // make and publish reloc request
  bs_common::RelocRequestMsg reloc_msg;
  reloc_msg.image = keyframes_.back().Image();
<<<<<<< HEAD
  Eigen::Matrix4d T_WORLD_BASELINK =
      visual_map_->GetBaselinkPose(keyframes_.back().Stamp()).value();
  std::vector<float> pose;
=======
  Eigen::Matrix4d T_WORLD_BASELINK = T_WORLD_CAMERA * T_cam_baselink_;
  std::vector<double> pose;
>>>>>>> d4567925
  for (uint8_t i = 0; i < 3; i++) {
    for (uint8_t j = 0; j < 4; j++) {
      pose.push_back(T_WORLD_BASELINK(i, j));
    }
  }
  reloc_msg.T_WORLD_BASELINK = pose;
  reloc_msg.stamp = keyframes_.back().Stamp();
  reloc_publisher_.publish(reloc_msg);
}

void VisualInertialOdometry::PublishSlamChunk() {
  // this just makes sure the visual map has the most recent variables
  for (auto &kf : keyframes_) {
    visual_map_->GetCameraPose(kf.Stamp());
  }

  // only once keyframes reaches the max window size, publish the keyframe
  if (keyframes_.size() == camera_params_.keyframe_window_size - 1) {
    // remove keyframe placeholder if first keyframe
    if (keyframes_.front().Stamp() == ros::Time(0)) {
      keyframes_.pop_front();
    }

    // build slam chunk
    bs_common::SlamChunkMsg slam_chunk;

    // stamp
    ros::Time kf_to_publish = keyframes_.front().Stamp();
    slam_chunk.stamp = kf_to_publish;

    // keyframe pose
    Eigen::Matrix4d T_WORLD_BASELINK =
        visual_map_->GetCameraPose(kf_to_publish).value() * T_cam_baselink_;

    // flatten 4x4 pose
    std::vector<double> pose;
    for (uint8_t i = 0; i < 3; i++) {
      for (uint8_t j = 0; j < 4; j++) {
        pose.push_back(T_WORLD_BASELINK(i, j));
      }
    }
    slam_chunk.T_WORLD_BASELINK = pose;

    // trajectory
    TrajectoryMeasurementMsg trajectory;
    for (auto &it : keyframes_.front().Trajectory()) {
      // flatten 4x4 pose
      std::vector<double> pose;
      for (uint8_t i = 0; i < 3; i++) {
        for (uint8_t j = 0; j < 4; j++) {
          pose.push_back(it.second(i, j));
        }
      }
      ros::Time stamp;
      stamp.fromNSec(it.first);
      trajectory.stamps.push_back(stamp.toSec());
      for (auto &x : pose) {
        trajectory.poses.push_back(x);
      }
    }
    slam_chunk.trajectory_measurement = trajectory;

    // camera measurements
    CameraMeasurementMsg camera_measurement;
    camera_measurement.descriptor_type = descriptor_type_int_;
    camera_measurement.sensor_id = 0;
    camera_measurement.measurement_id = keyframes_.front().SequenceNumber();
    camera_measurement.image = keyframes_.front().Image();

    // landmark measurements
    std::vector<LandmarkMeasurementMsg> landmarks;
    std::vector<uint64_t> landmark_ids =
        tracker_->GetLandmarkIDsInImage(kf_to_publish);
    for (auto &id : landmark_ids) {
      LandmarkMeasurementMsg lm;
      lm.landmark_id = id;
      cv::Mat descriptor = tracker_->GetDescriptor(kf_to_publish, id);
      std::vector<float> descriptor_v =
          beam_cv::Descriptor::ConvertDescriptor(descriptor, descriptor_type_);
      lm.descriptor = descriptor_v;
      Eigen::Vector2d pixel = tracker_->Get(kf_to_publish, id);
      lm.pixel_u = pixel[0];
      lm.pixel_v = pixel[1];
      landmarks.push_back(lm);
    }

    camera_measurement.landmarks = landmarks;
    slam_chunk.camera_measurement = camera_measurement;

    // publish slam chunk
    slam_chunk_publisher_.publish(slam_chunk);

    // remove keyframe
    keyframes_.pop_front();
  }
}

void VisualInertialOdometry::PublishLandmarkIDs(
    const std::vector<uint64_t> &ids) {
  std_msgs::UInt64MultiArray landmark_msg;
  for (auto &id : ids) {
    landmark_msg.data.push_back(id);
  }
  landmark_publisher_.publish(landmark_msg);
}

} // namespace bs_models<|MERGE_RESOLUTION|>--- conflicted
+++ resolved
@@ -527,14 +527,8 @@
   // make and publish reloc request
   bs_common::RelocRequestMsg reloc_msg;
   reloc_msg.image = keyframes_.back().Image();
-<<<<<<< HEAD
-  Eigen::Matrix4d T_WORLD_BASELINK =
-      visual_map_->GetBaselinkPose(keyframes_.back().Stamp()).value();
-  std::vector<float> pose;
-=======
   Eigen::Matrix4d T_WORLD_BASELINK = T_WORLD_CAMERA * T_cam_baselink_;
   std::vector<double> pose;
->>>>>>> d4567925
   for (uint8_t i = 0; i < 3; i++) {
     for (uint8_t j = 0; j < 4; j++) {
       pose.push_back(T_WORLD_BASELINK(i, j));
