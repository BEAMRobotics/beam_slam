#include <bs_models/lidar_odometry.h>

#include <boost/filesystem.hpp>
#include <fuse_core/transaction.h>
#include <pluginlib/class_list_macros.h>

#include <beam_utils/filesystem.h>

#include <bs_common/bs_msgs.h>
#include <bs_models/frame_initializers/frame_initializers.h>
#include <bs_models/scan_registration/multi_scan_registration.h>
#include <bs_models/scan_registration/scan_to_map_registration.h>

// Register this sensor model with ROS as a plugin.
PLUGINLIB_EXPORT_CLASS(bs_models::LidarOdometry, fuse_core::SensorModel)

namespace bs_models {

using namespace scan_registration;

LidarOdometry::LidarOdometry()
    : fuse_core::AsyncSensorModel(1),
      device_id_(fuse_core::uuid::NIL),
      throttled_callback_(
          std::bind(&LidarOdometry::process, this, std::placeholders::_1)) {}

void LidarOdometry::onInit() {
  params_.loadFromROS(private_node_handle_);

  // setup reloc related params
  active_submap_.SetPublishUpdates(params_.publish_active_submap);
  reloc_request_period_ = ros::Duration(params_.reloc_request_period);

  // init frame initializer
  if (!params_.frame_initializer_config.empty()) {
    frame_initializer_ =
        bs_models::frame_initializers::FrameInitializerBase::Create(
            params_.frame_initializer_config);
  } 

  // init scan registration
  SetupRegistration();

  // get filter params
  nlohmann::json J;
  std::string filepath = params_.input_filters_config_path;
  if (!filepath.empty()) {
    if (filepath == "DEFAULT_PATH") {
      filepath = bs_common::GetBeamSlamConfigPath() +
                 "registration_config/input_filters.json";
    }

    ROS_INFO("Reading input filter params from %s", filepath.c_str());
    if (!beam::ReadJson(filepath, J)) {
      ROS_ERROR("Cannot read input filters json, not using any filters.");
    } else {
      nlohmann::json J_filters;
      bool json_valid{true};
      try {
        J_filters = J["filters"];
      } catch (...) {
        ROS_ERROR(
            "Missing 'filters' param in input filters config file. Not using "
            "filters.");
        std::cout << "Json Dump: " << J.dump() << "\n";
        json_valid = false;
      }
      if (json_valid) {
        input_filter_params_ =
            beam_filtering::LoadFilterParamsVector(J_filters);
        ROS_INFO("Loaded %d input filters", input_filter_params_.size());
      }
    }
  }

  // if outputting scans, clear folder
  if (!params_.scan_output_directory.empty()) {
    if (boost::filesystem::is_directory(params_.scan_output_directory)) {
      boost::filesystem::remove_all(params_.scan_output_directory);
    }
    boost::filesystem::create_directory(params_.scan_output_directory);
  }

  // if outputting graph update results, clear results folder:
  if (output_graph_updates_) {
    if (boost::filesystem::is_directory(graph_updates_path_)) {
      boost::filesystem::remove_all(graph_updates_path_);
    }
    boost::filesystem::create_directory(graph_updates_path_);
  }
}

void LidarOdometry::onStart() {
  subscriber_ = private_node_handle_.subscribe<sensor_msgs::PointCloud2>(
      ros::names::resolve(params_.input_topic), 10,
      &ThrottledCallback::callback, &throttled_callback_,
      ros::TransportHints().tcpNoDelay(false));

  if (params_.output_loam_points || params_.output_lidar_points) {
    results_publisher_ = private_node_handle_.advertise<SlamChunkMsg>(
        "/local_mapper/slam_results", 100);
  }

  if (params_.reloc_request_period != 0) {
    reloc_request_publisher_ = private_node_handle_.advertise<RelocRequestMsg>(
        "/local_mapper/reloc_request", 10);
  }

  if (params_.publish_local_map) {
    RegistrationMap& map = RegistrationMap::GetInstance();
    map.SetParams(map.MapSize(), true);
  }

  if (params_.publish_registration_results) {
    registration_publisher_init_ =
        private_node_handle_.advertise<sensor_msgs::PointCloud2>(
            "registration/initial", 10);
    registration_publisher_aligned_lm_ =
        private_node_handle_.advertise<sensor_msgs::PointCloud2>(
            "registration/aligned_lm", 10);
    registration_publisher_aligned_gm_ =
        private_node_handle_.advertise<sensor_msgs::PointCloud2>(
            "registration/aligned_gm", 10);
  }
}

void LidarOdometry::onStop() {
  // if output set, save scans before stopping
  ROS_INFO("LidarOdometry stopped, processing remaining scans in window.");
  for (auto iter = active_clouds_.begin(); iter != active_clouds_.end();
       iter++) {
    PublishMarginalizedScanPose(*iter);
    if (!params_.scan_output_directory.empty()) {
      (*iter)->SaveCloud(params_.scan_output_directory);
    }
  }

  active_clouds_.clear();
  subscriber_.shutdown();
}

fuse_core::Transaction::SharedPtr LidarOdometry::GenerateTransaction(
    const sensor_msgs::PointCloud2::ConstPtr& msg) {
  ROS_DEBUG("Received incoming scan");

  Eigen::Matrix4d T_WORLD_BASELINKCURRENT;
<<<<<<< HEAD
  if (frame_initializer_ == nullptr) {
    T_WORLD_BASELINKCURRENT = T_WORLD_BASELINKLAST_;
  } else if (!frame_initializer_->GetEstimatedPose(
                 T_WORLD_BASELINKCURRENT, msg->header.stamp,
                 extrinsics_.GetBaselinkFrameId())) {
=======
  if (!frame_initializer_->GetPose(T_WORLD_BASELINKCURRENT,
                                            msg->header.stamp,
                                            extrinsics_.GetBaselinkFrameId())) {
>>>>>>> 9b7c9e68
    ROS_DEBUG("Skipping scan");
    return nullptr;
  }

  Eigen::Matrix4d T_BASELINK_LIDAR;
  if (!extrinsics_.GetT_BASELINK_LIDAR(T_BASELINK_LIDAR, msg->header.stamp)) {
    ROS_ERROR(
        "Cannot get transform from lidar to baselink for stamp: %.8f. Skipping "
        "scan.",
        msg->header.stamp.toSec());
    return nullptr;
  }

  std::shared_ptr<ScanPose> current_scan_pose;
  if (params_.lidar_type == LidarType::VELODYNE) {
    pcl::PointCloud<PointXYZIRT> cloud_current_unfiltered;
    beam::ROSToPCL(cloud_current_unfiltered, *msg);
    pcl::PointCloud<PointXYZIRT> cloud_filtered =
        beam_filtering::FilterPointCloud<PointXYZIRT>(cloud_current_unfiltered,
                                                      input_filter_params_);
    current_scan_pose = std::make_shared<ScanPose>(
        cloud_filtered, msg->header.stamp, T_WORLD_BASELINKCURRENT,
        T_BASELINK_LIDAR, feature_extractor_);
  } else if (params_.lidar_type == LidarType::OUSTER) {
    pcl::PointCloud<PointXYZITRRNR> cloud_current_unfiltered;
    beam::ROSToPCL(cloud_current_unfiltered, *msg);
    pcl::PointCloud<PointXYZITRRNR> cloud_filtered =
        beam_filtering::FilterPointCloud(cloud_current_unfiltered,
                                         input_filter_params_);
    current_scan_pose = std::make_shared<ScanPose>(
        cloud_filtered, msg->header.stamp, T_WORLD_BASELINKCURRENT,
        T_BASELINK_LIDAR, feature_extractor_);
  } else {
    BEAM_ERROR(
        "Invalid lidar type param. Lidar type may not be implemented yet.");
  }

  fuse_core::Transaction::SharedPtr gm_transaction;
  if (params_.register_to_gm) {
    gm_transaction =
        RegisterScanToGlobalMap(*current_scan_pose, T_WORLD_BASELINKLAST_);
  }

  fuse_core::Transaction::SharedPtr lm_transaction;
  if (params_.register_to_lm) {
    lm_transaction =
        local_scan_registration_->RegisterNewScan(*current_scan_pose)
            .GetTransaction();
    Eigen::Matrix4d T_WORLD_LIDAR;
    local_scan_registration_->GetMap().GetScanPose(current_scan_pose->Stamp(),
                                             T_WORLD_LIDAR);
    T_WORLD_BASELINKLAST_ = T_WORLD_LIDAR * T_BASELINK_LIDAR;
  }

  // add priors from initializer
  fuse_core::Transaction::SharedPtr prior_transaction;
  if (params_.use_pose_priors) {
    auto p = fuse_variables::Position3DStamped::make_shared(
        current_scan_pose->Position());
    auto o = fuse_variables::Orientation3DStamped::make_shared(
        current_scan_pose->Orientation());
    prior_transaction = fuse_core::Transaction::make_shared();
    prior_transaction->stamp(current_scan_pose->Stamp());
    prior_transaction->addVariable(p);
    prior_transaction->addVariable(o);

    // add prior
    fuse_core::Vector7d mean;
    mean << p->x(), p->y(), p->z(), o->w(), o->x(), o->y(), o->z();

    auto prior =
        std::make_shared<fuse_constraints::AbsolutePose3DStampedConstraint>(
            "FRAMEINITIALIZERPRIOR", *p, *o, mean, params_.prior_covariance);
    prior_transaction->addConstraint(prior);
  }

  if (lm_transaction == nullptr && gm_transaction == nullptr &&
      prior_transaction == nullptr) {
    ROS_ERROR("No transaction generated, skipping scan.");
    return nullptr;
  }

  PublishScanRegistrationResults(lm_transaction, gm_transaction,
                                 *current_scan_pose);
  active_clouds_.push_back(current_scan_pose);

  // combine to one transaction and return
  fuse_core::Transaction::SharedPtr transaction =
      fuse_core::Transaction::make_shared();
  if (lm_transaction != nullptr) { transaction->merge(*lm_transaction); }
  if (gm_transaction != nullptr) { transaction->merge(*gm_transaction); }
  if (prior_transaction != nullptr) { transaction->merge(*prior_transaction); }

  return transaction;
}

void LidarOdometry::SetupRegistration() {
  // setup local registration
  if (params_.local_registration_type == "MAPLOAM") {
    std::shared_ptr<LoamParams> matcher_params =
        std::make_shared<LoamParams>(params_.local_matcher_params_path);
    std::unique_ptr<Matcher<LoamPointCloudPtr>> matcher =
        std::make_unique<LoamMatcher>(*matcher_params);
    ScanToMapLoamRegistration::Params params;
    params.LoadFromJson(params_.local_registration_config_path);
    local_scan_registration_ = std::make_unique<ScanToMapLoamRegistration>(
        std::move(matcher), params.GetBaseParams(), params.map_size,
        params.store_full_cloud);
    feature_extractor_ = std::make_shared<LoamFeatureExtractor>(matcher_params);
  } else if (params_.local_registration_type == "MULTIICP") {
    std::unique_ptr<Matcher<PointCloudPtr>> matcher =
        std::make_unique<IcpMatcher>(
            IcpMatcher::Params(params_.local_matcher_params_path));
    MultiScanRegistrationBase::Params params;
    params.LoadFromJson(params_.local_registration_config_path);
    local_scan_registration_ = std::make_unique<MultiScanRegistration>(
        std::move(matcher), params.GetBaseParams(), params.num_neighbors,
        params.lag_duration, params.disable_lidar_map);
  } else if (params_.local_registration_type == "MULTINDT") {
    std::unique_ptr<Matcher<PointCloudPtr>> matcher =
        std::make_unique<NdtMatcher>(
            NdtMatcher::Params(params_.local_matcher_params_path));
    MultiScanRegistrationBase::Params params;
    params.LoadFromJson(params_.local_registration_config_path);
    local_scan_registration_ = std::make_unique<MultiScanRegistration>(
        std::move(matcher), params.GetBaseParams(), params.num_neighbors,
        params.lag_duration, params.disable_lidar_map);
  } else if (params_.local_registration_type == "MULTIGICP") {
    std::unique_ptr<Matcher<PointCloudPtr>> matcher =
        std::make_unique<GicpMatcher>(
            GicpMatcher::Params(params_.local_matcher_params_path));
    MultiScanRegistrationBase::Params params;
    params.LoadFromJson(params_.local_registration_config_path);
    local_scan_registration_ = std::make_unique<MultiScanRegistration>(
        std::move(matcher), params.GetBaseParams(), params.num_neighbors,
        params.lag_duration, params.disable_lidar_map);
  } else if (params_.local_registration_type == "MULTILOAM") {
    std::shared_ptr<LoamParams> matcher_params =
        std::make_shared<LoamParams>(params_.local_matcher_params_path);
    std::unique_ptr<Matcher<LoamPointCloudPtr>> matcher =
        std::make_unique<LoamMatcher>(*matcher_params);
    MultiScanRegistrationBase::Params params;
    params.LoadFromJson(params_.local_registration_config_path);
    local_scan_registration_ = std::make_unique<MultiScanLoamRegistration>(
        std::move(matcher), params.GetBaseParams(), params.num_neighbors,
        params.lag_duration, params.disable_lidar_map);
    feature_extractor_ = std::make_shared<LoamFeatureExtractor>(matcher_params);
  } else {
    BEAM_ERROR(
        "Invalid local_registration_type. Input: {}. Options: MAPLOAM, "
        "MULTILOAM, MULTIICP, MULTIGICP, MULTINDT. Using default: MAPLOAM",
        params_.local_registration_type);
    std::shared_ptr<LoamParams> matcher_params =
        std::make_shared<LoamParams>(params_.local_matcher_params_path);
    std::unique_ptr<Matcher<LoamPointCloudPtr>> matcher =
        std::make_unique<LoamMatcher>(*matcher_params);
    ScanToMapLoamRegistration::Params params;
    params.LoadFromJson(params_.local_registration_config_path);
    local_scan_registration_ = std::make_unique<ScanToMapLoamRegistration>(
        std::move(matcher), params.GetBaseParams(), params.map_size,
        params.store_full_cloud);
    feature_extractor_ = std::make_shared<LoamFeatureExtractor>(matcher_params);
  }
  local_scan_registration_->SetFixedCovariance(
      params_.local_registration_covariance);

  // Setup global registration matcher
  if (params_.global_registration_type == "LOAM") {
    global_loam_matching_ = std::make_unique<LoamMatcher>(
        LoamParams(params_.global_matcher_params_path));
  } else if (params_.global_registration_type == "ICP") {
    global_matching_ = std::make_unique<IcpMatcher>(
        IcpMatcher::Params(params_.global_matcher_params_path));
  } else if (params_.global_registration_type == "GICP") {
    global_matching_ = std::make_unique<GicpMatcher>(
        GicpMatcher::Params(params_.global_matcher_params_path));
  } else if (params_.global_registration_type == "NDT") {
    global_matching_ = std::make_unique<NdtMatcher>(
        NdtMatcher::Params(params_.global_matcher_params_path));
  } else {
    BEAM_ERROR(
        "Invalid global_registration_type. Input: {}. Options: LOAM, ICP, "
        "GICP, NDT. Using default: "
        "LOAM",
        params_.global_registration_type);
    global_loam_matching_ = std::make_unique<LoamMatcher>(
        LoamParams(params_.global_matcher_params_path));
  }
}

fuse_core::Transaction::SharedPtr
    LidarOdometry::RegisterScanToGlobalMap(const ScanPose& scan_pose,
                                           Eigen::Matrix4d& T_MAP_BASELINK) {
  Eigen::Matrix4d T_MAPEST_SCAN = scan_pose.T_REFFRAME_LIDAR();
  Eigen::Matrix4d T_MAPEST_MAP;

  if (global_loam_matching_ != nullptr) {
    LoamPointCloudPtr scan_in_map_frame =
        std::make_shared<LoamPointCloud>(scan_pose.LoamCloud());
    scan_in_map_frame->TransformPointCloud(T_MAPEST_SCAN);

    LoamPointCloudPtr current_map = active_submap_.GetLoamMapPtr();

    global_loam_matching_->SetRef(current_map);
    global_loam_matching_->SetTarget(scan_in_map_frame);

    if (!global_loam_matching_->Match()) { return nullptr; }

    T_MAPEST_MAP = global_loam_matching_->GetResult().matrix();
  } else {
    PointCloudPtr scan_in_map_frame = std::make_shared<PointCloud>();
    pcl::transformPointCloud(scan_pose.Cloud(), *scan_in_map_frame,
                             T_MAPEST_SCAN);

    PointCloudPtr current_map = active_submap_.GetLidarMap();

    global_matching_->SetRef(current_map);
    global_matching_->SetTarget(scan_in_map_frame);

    if (!global_matching_->Match()) { return nullptr; }

    T_MAPEST_MAP = global_matching_->GetResult().matrix();
  }

  // check against threshold. Use threshold params from local matcher
  if (!local_scan_registration_->PassedRegThreshold(T_MAPEST_MAP)) {
    BEAM_WARN(
        "Failed global scan matcher transform threshold check for stamp {}.{}. "
        "Skipping measurement.",
        scan_pose.Stamp().sec, scan_pose.Stamp().nsec);
    return nullptr;
  }

  // get extrinsics
  Eigen::Matrix4d T_LIDAR_BASELINK;
  if (!extrinsics_.GetT_LIDAR_BASELINK(T_LIDAR_BASELINK)) {
    ROS_WARN(
        "Cannot get transform from baselink to lidar. Not adding global map "
        "constraint.");
    return nullptr;
  }

  // get absolute pose
  T_MAP_BASELINK =
      beam::InvertTransform(T_MAPEST_MAP) * T_MAPEST_SCAN * T_LIDAR_BASELINK;
  Eigen::Matrix3d R = T_MAP_BASELINK.block(0, 0, 3, 3);
  Eigen::Quaterniond q(R);
  fuse_core::Vector7d mean;
  mean << T_MAP_BASELINK(0, 3), T_MAP_BASELINK(1, 3), T_MAP_BASELINK(2, 3),
      q.w(), q.x(), q.y(), q.z();

  // create transaction and add variables and prior
  auto p = fuse_variables::Position3DStamped::make_shared(scan_pose.Position());
  auto o = fuse_variables::Orientation3DStamped::make_shared(
      scan_pose.Orientation());

  fuse_core::Transaction::SharedPtr transaction =
      fuse_core::Transaction::make_shared();
  transaction->stamp(scan_pose.Stamp());
  transaction->addVariable(p);
  transaction->addVariable(o);
  auto prior =
      std::make_shared<fuse_constraints::AbsolutePose3DStampedConstraint>(
          "GLOBALMAPREGISTRATION", *p, *o, mean,
          params_.global_registration_covariance);
  transaction->addConstraint(prior);
  return transaction;
}

void LidarOdometry::onGraphUpdate(fuse_core::Graph::ConstSharedPtr graph_msg) {
  updates_++;

  auto i = active_clouds_.begin();
  while (i != active_clouds_.end()) {
    std::shared_ptr<ScanPose>& scan_pose = *i;
    bool update_successful = scan_pose->UpdatePose(graph_msg);
    if (update_successful) {
      // update map
      if (update_local_map_on_graph_update_) {
        local_scan_registration_->GetMapMutable().UpdateScan(
            scan_pose->Stamp(), scan_pose->T_REFFRAME_LIDAR());
      }

      // send reloc request if it is the first time the scan pose is updated,
      // and if the time elapsed since the last reloc request is greater than
      // the min.
      if (scan_pose->Updates() == 1 ||
          scan_pose->Stamp() - last_reloc_request_time_ >=
              reloc_request_period_) {
        SendRelocRequest(scan_pose);
      }

      ++i;
      continue;
    }

    // if scan has never been updated, then it is probably just not yet in the
    // window so do nothing
    if (scan_pose->Updates() == 0) {
      ++i;
      continue;
    }

    // Othewise, it has probably been marginalized out, so output and remove
    // from active list
    PublishMarginalizedScanPose(*i);
    if (!params_.scan_output_directory.empty()) {
      scan_pose->SaveCloud(params_.scan_output_directory);
    }
    active_clouds_.erase(i++);
  }

  if (!output_graph_updates_) { return; }

  std::string update_time =
      beam::ConvertTimeToDate(std::chrono::system_clock::now());
  std::string curent_path = graph_updates_path_ + "U" +
                            std::to_string(updates_) + "_" + update_time + "/";
  boost::filesystem::create_directory(curent_path);
  for (auto iter = active_clouds_.begin(); iter != active_clouds_.end();
       iter++) {
    (*iter)->SaveCloud(curent_path);
  }
}

void LidarOdometry::process(const sensor_msgs::PointCloud2::ConstPtr& msg) {
  fuse_core::Transaction::SharedPtr new_transaction = GenerateTransaction(msg);
  if (new_transaction != nullptr) {
    ROS_DEBUG("Sending transaction.");
    try {
      sendTransaction(new_transaction);
    } catch (const std::exception& e) {
      ROS_WARN("Cannot send transaction. Error: %s", e.what());
    }
  }
}

void LidarOdometry::SendRelocRequest(
    const std::shared_ptr<ScanPose>& scan_pose) {
  // Get extrinsics
  Eigen::Matrix4d T_BASELINK_LIDAR;
  if (!extrinsics_.GetT_BASELINK_LIDAR(T_BASELINK_LIDAR)) {
    ROS_ERROR(
        "Cannot lookup transform from lidar to baselink, not sending reloc "
        "request.");
    return;
  }

  // get clouds in baselink frame
  PointCloud cloud_in_baselink_frame;
  pcl::transformPointCloud(scan_pose->Cloud(), cloud_in_baselink_frame,
                           T_BASELINK_LIDAR);
  beam_matching::LoamPointCloud loam_cloud_in_baselink_frame =
      scan_pose->LoamCloud();
  loam_cloud_in_baselink_frame.TransformPointCloud(T_BASELINK_LIDAR);

  // convert pose to vector
  const Eigen::Matrix4d& T = scan_pose->T_REFFRAME_BASELINK();
  std::vector<double> pose{T(0, 0), T(0, 1), T(0, 2), T(0, 3),
                           T(1, 0), T(1, 1), T(1, 2), T(1, 3),
                           T(2, 0), T(2, 1), T(2, 2), T(2, 3)};

  // create message and publish
  RelocRequestMsg msg;
  msg.stamp = scan_pose->Stamp();
  msg.T_WORLD_BASELINK = pose;
  msg.lidar_measurement.frame_id = extrinsics_.GetBaselinkFrameId();
  msg.lidar_measurement.lidar_points =
      beam::PCLToROSVector(cloud_in_baselink_frame);
  msg.lidar_measurement.lidar_edges_strong =
      beam::PCLToROSVector(loam_cloud_in_baselink_frame.edges.strong.cloud);
  msg.lidar_measurement.lidar_edges_weak =
      beam::PCLToROSVector(loam_cloud_in_baselink_frame.edges.weak.cloud);
  msg.lidar_measurement.lidar_surfaces_strong =
      beam::PCLToROSVector(loam_cloud_in_baselink_frame.surfaces.strong.cloud);
  msg.lidar_measurement.lidar_surfaces_weak =
      beam::PCLToROSVector(loam_cloud_in_baselink_frame.surfaces.strong.cloud);

  reloc_request_publisher_.publish(msg);

  last_reloc_request_time_ = scan_pose->Stamp();
}

void LidarOdometry::PublishMarginalizedScanPose(
    const std::shared_ptr<ScanPose>& scan_pose) {
  if (!params_.output_loam_points && params_.output_lidar_points) { return; }

  // output to global mapper
  SlamChunkMsg slam_chunk_msg;
  slam_chunk_msg.stamp = scan_pose->Stamp();

  std::vector<double> pose;
  const Eigen::Matrix4d& T = scan_pose->T_REFFRAME_BASELINK();
  for (uint8_t i = 0; i < 3; i++) {
    for (uint8_t j = 0; j < 4; j++) { pose.push_back(T(i, j)); }
  }

  slam_chunk_msg.T_WORLD_BASELINK = pose;
  slam_chunk_msg.lidar_measurement.frame_id = extrinsics_.GetLidarFrameId();

  if (params_.output_lidar_points) {
    // add regular points
    const PointCloud& cloud = scan_pose->Cloud();
    for (const auto& p : cloud) {
      geometry_msgs::Vector3 point;
      point.x = p.x;
      point.y = p.y;
      point.z = p.z;
      slam_chunk_msg.lidar_measurement.lidar_points.push_back(point);
    }
  }

  // if loam cloud not to be outputted, or empty, publish current msg
  const beam_matching::LoamPointCloud& loam_cloud = scan_pose->LoamCloud();
  if (params_.output_loam_points) {
    // add strong edges
    for (const auto& p : loam_cloud.edges.strong.cloud) {
      geometry_msgs::Vector3 point;
      point.x = p.x;
      point.y = p.y;
      point.z = p.z;
      slam_chunk_msg.lidar_measurement.lidar_edges_strong.push_back(point);
    }

    // add weak edges
    for (const auto& p : loam_cloud.edges.weak.cloud) {
      geometry_msgs::Vector3 point;
      point.x = p.x;
      point.y = p.y;
      point.z = p.z;
      slam_chunk_msg.lidar_measurement.lidar_edges_weak.push_back(point);
    }

    // add strong surfaces
    for (const auto& p : loam_cloud.surfaces.strong.cloud) {
      geometry_msgs::Vector3 point;
      point.x = p.x;
      point.y = p.y;
      point.z = p.z;
      slam_chunk_msg.lidar_measurement.lidar_surfaces_strong.push_back(point);
    }

    // add weak surfaces
    for (const auto& p : loam_cloud.surfaces.weak.cloud) {
      geometry_msgs::Vector3 point;
      point.x = p.x;
      point.y = p.y;
      point.z = p.z;
      slam_chunk_msg.lidar_measurement.lidar_surfaces_weak.push_back(point);
    }
  }

  ROS_DEBUG("Publishing slam chunk msg");
  results_publisher_.publish(slam_chunk_msg);
}

void LidarOdometry::PublishScanRegistrationResults(
    const fuse_core::Transaction::SharedPtr& transaction_lm,
    const fuse_core::Transaction::SharedPtr& transaction_gm,
    const ScanPose& scan_pose) {
  if (!params_.publish_registration_results) { return; }
  if (transaction_lm == nullptr && transaction_gm == nullptr) { return; }

  const PointCloud& scan_in_lidar_frame = scan_pose.Cloud();
  Eigen::Matrix4d T_WORLD_BASELINKINIT = scan_pose.T_REFFRAME_BASELINK();
  Eigen::Matrix4d T_BASELINK_LIDAR = scan_pose.T_BASELINK_LIDAR();

  const auto& sc_orientation = scan_pose.Orientation();
  const auto& sc_position = scan_pose.Position();
  fuse_constraints::AbsolutePose3DStampedConstraint dummy_abs_const;

  // get pose of baselink as measured by the GM from transaction_gm prior
  Eigen::Matrix4d T_WORLD_BASELINKREFGM = Eigen::Matrix4d::Identity();
  bool publish_gm_results{false};
  if (transaction_gm != nullptr) {
    auto added_constraints = transaction_gm->addedConstraints();
    int pose_constraints_found = 0;
    for (auto iter = added_constraints.begin(); iter != added_constraints.end();
         iter++) {
      if (iter->type() == dummy_abs_const.type()) {
        pose_constraints_found++;
        auto constraint = dynamic_cast<
            const fuse_constraints::AbsolutePose3DStampedConstraint&>(*iter);
        const fuse_core::Vector7d& mean = constraint.mean();

        Eigen::Vector3d t_WORLD_BASELINKREFGM =
            Eigen::Vector3d(mean[0], mean[1], mean[2]);
        Eigen::Quaterniond q(mean[3], mean[4], mean[5], mean[6]);
        Eigen::Matrix3d R_WORLD_BASELINKREFGM(q);

        T_WORLD_BASELINKREFGM.block(0, 0, 3, 3) = R_WORLD_BASELINKREFGM;
        T_WORLD_BASELINKREFGM.block(0, 3, 3, 1) = t_WORLD_BASELINKREFGM;
      }
    }

    // check we have the right amount of constraints
    if (pose_constraints_found == 1) {
      publish_gm_results = true;
    } else {
      publish_gm_results = false;
    }
  }

  // get pose of baselink as measured by the LM from transaction_lm binary
  // constraint
  fuse_constraints::RelativePose3DStampedConstraint dummy_rel_pose_const;
  Eigen::Matrix4d T_WORLD_LIDARREFLM = Eigen::Matrix4d::Identity();
  bool publish_lm_results{false};
  if (transaction_lm != nullptr) {
    std::vector<Eigen::Matrix4d, beam::AlignMat4d> Ts_WORLD_LIDARREFLM;
    auto added_constraints = transaction_lm->addedConstraints();
    for (auto iter = added_constraints.begin(); iter != added_constraints.end();
         iter++) {
      if (iter->type() == dummy_rel_pose_const.type()) {
        Eigen::Matrix4d T_REFFRAME_BASELINKREFLM = Eigen::Matrix4d::Identity();
        Eigen::Matrix4d T_WORLD_REFFRAME = Eigen::Matrix4d::Identity();

        auto constraint = dynamic_cast<
            const fuse_constraints::RelativePose3DStampedConstraint&>(*iter);
        const fuse_core::Vector7d& mean = constraint.delta();
        const std::vector<fuse_core::UUID>& variables = constraint.variables();

        // build transform between two poses
        Eigen::Vector3d t_REF_SCAN = Eigen::Vector3d(mean[0], mean[1], mean[2]);
        Eigen::Quaterniond q(mean[3], mean[4], mean[5], mean[6]);
        Eigen::Matrix3d R_REF_SCAN(q);
        Eigen::Matrix4d T_REF_SCAN = Eigen::Matrix4d::Identity();
        T_REF_SCAN.block(0, 0, 3, 3) = R_REF_SCAN;
        T_REF_SCAN.block(0, 3, 3, 1) = t_REF_SCAN;

        // get pose of reference
        const RegistrationMap& map = local_scan_registration_->GetMap();
        ros::Time ref_stamp;
        if (!map.GetUUIDStamp(variables.at(0), ref_stamp)) {
          BEAM_WARN("UUID not found in registration map, not publishing scan "
                    "registration result.");
          continue;
        }
        Eigen::Matrix4d T_WORLD_REF;
        map.GetScanPose(ref_stamp, T_WORLD_REF);
        Ts_WORLD_LIDARREFLM.push_back(T_WORLD_REF * T_REF_SCAN);
      }
    }
    if (Ts_WORLD_LIDARREFLM.size() > 0) {
      T_WORLD_LIDARREFLM = beam::AverageTransforms(Ts_WORLD_LIDARREFLM);
      publish_lm_results = true;
    } else {
      publish_lm_results = false;
    }
  }

  // convert to lidar poses
  Eigen::Matrix4d T_WORLD_LIDARINIT = T_WORLD_BASELINKINIT * T_BASELINK_LIDAR;
  Eigen::Matrix4d T_WORLD_LIDARREFGM = T_WORLD_BASELINKREFGM * T_BASELINK_LIDAR;

  PointCloud scan_in_world_init_frame;
  pcl::transformPointCloud(scan_in_lidar_frame, scan_in_world_init_frame,
                           T_WORLD_LIDARINIT);
  sensor_msgs::PointCloud2 msg_init = beam::PCLToROS<pcl::PointXYZ>(
      scan_in_world_init_frame, scan_pose.Stamp(),
      extrinsics_.GetWorldFrameId(), published_registration_results_);
  registration_publisher_init_.publish(msg_init);

  if (publish_lm_results) {
    PointCloud scan_in_world_lm_frame;

    pcl::transformPointCloud(scan_in_lidar_frame, scan_in_world_lm_frame,
                             T_WORLD_LIDARREFLM);
    sensor_msgs::PointCloud2 msg_align_lm = beam::PCLToROS<pcl::PointXYZ>(
        scan_in_world_lm_frame, scan_pose.Stamp(),
        extrinsics_.GetWorldFrameId(), published_registration_results_);

    registration_publisher_aligned_lm_.publish(msg_align_lm);
  }
  if (publish_gm_results) {
    PointCloud scan_in_world_gm_frame;
    pcl::transformPointCloud(scan_in_lidar_frame, scan_in_world_gm_frame,
                             T_WORLD_LIDARREFGM);
    sensor_msgs::PointCloud2 msg_align_gm = beam::PCLToROS<pcl::PointXYZ>(
        scan_in_world_gm_frame, scan_pose.Stamp(),
        extrinsics_.GetWorldFrameId(), published_registration_results_);
    registration_publisher_aligned_gm_.publish(msg_align_gm);
  }

  published_registration_results_++;
}

} // namespace bs_models<|MERGE_RESOLUTION|>--- conflicted
+++ resolved
@@ -36,7 +36,7 @@
     frame_initializer_ =
         bs_models::frame_initializers::FrameInitializerBase::Create(
             params_.frame_initializer_config);
-  } 
+  }
 
   // init scan registration
   SetupRegistration();
@@ -144,17 +144,11 @@
   ROS_DEBUG("Received incoming scan");
 
   Eigen::Matrix4d T_WORLD_BASELINKCURRENT;
-<<<<<<< HEAD
   if (frame_initializer_ == nullptr) {
     T_WORLD_BASELINKCURRENT = T_WORLD_BASELINKLAST_;
-  } else if (!frame_initializer_->GetEstimatedPose(
-                 T_WORLD_BASELINKCURRENT, msg->header.stamp,
-                 extrinsics_.GetBaselinkFrameId())) {
-=======
-  if (!frame_initializer_->GetPose(T_WORLD_BASELINKCURRENT,
-                                            msg->header.stamp,
-                                            extrinsics_.GetBaselinkFrameId())) {
->>>>>>> 9b7c9e68
+  } else if (!frame_initializer_->GetPose(T_WORLD_BASELINKCURRENT,
+                                          msg->header.stamp,
+                                          extrinsics_.GetBaselinkFrameId())) {
     ROS_DEBUG("Skipping scan");
     return nullptr;
   }
@@ -205,7 +199,7 @@
             .GetTransaction();
     Eigen::Matrix4d T_WORLD_LIDAR;
     local_scan_registration_->GetMap().GetScanPose(current_scan_pose->Stamp(),
-                                             T_WORLD_LIDAR);
+                                                   T_WORLD_LIDAR);
     T_WORLD_BASELINKLAST_ = T_WORLD_LIDAR * T_BASELINK_LIDAR;
   }
 
