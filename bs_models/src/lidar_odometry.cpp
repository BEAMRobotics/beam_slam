--- conflicted
+++ resolved
@@ -288,24 +288,8 @@
   // buffer the message
   scan_buffer_.push_back(msg);
 
-<<<<<<< HEAD
   while (!scan_buffer_.empty()) {
     const auto current_msg = scan_buffer_.front();
-=======
-  if (!init_successful) {
-    ROS_DEBUG("Could not initialize frame, skipping scan. Reason: %s",
-              error_msg.c_str());
-    return;
-  }
-  Eigen::Matrix4d T_Baselink_Lidar;
-  if (!extrinsics_.GetT_BASELINK_LIDAR(T_Baselink_Lidar, ros::Time::now())) {
-    ROS_ERROR(
-        "Cannot get transform from lidar to baselink for stamp: %.8f. Skipping "
-        "scan.",
-        msg->header.stamp.toSec());
-    return;
-  }
->>>>>>> 150341b8
 
     // ensure monotonically increasing data
     if (current_msg->header.stamp <= last_scan_pose_time_) {
@@ -341,7 +325,7 @@
     }
     Eigen::Matrix4d T_Baselink_Lidar;
     if (!extrinsics_.GetT_BASELINK_LIDAR(T_Baselink_Lidar,
-                                         current_msg->header.stamp)) {
+                                         ros::Time::now())) {
       ROS_ERROR("Cannot get transform from lidar to baselink for stamp: %.8f. "
                 "Buffering scan.",
                 current_msg->header.stamp.toSec());
