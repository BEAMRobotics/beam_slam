#include <bs_models/scan_registration/scan_registration_base.h>

#include <beam_utils/filesystem.h>
#include <nlohmann/json.hpp>

namespace bs_models { namespace scan_registration {

using namespace beam_matching;
using namespace bs_common;

void ScanRegistrationParamsBase::LoadBaseFromJson(const std::string &config) {
  // check file exists
  if (config.empty()) {
    return;
  } else if (!boost::filesystem::exists(config)) {
    BEAM_WARN(
        "Invalid scan registration config path, file does not exist, using "
        "default. Input: {}",
        config);
    return;
  }

  nlohmann::json J;
  if (!beam::ReadJson(config, J)) {
    BEAM_INFO("Using default config.");
    return;
  }

  outlier_threshold_trans_m = J["outlier_threshold_trans_m"];
  outlier_threshold_rot_deg = J["outlier_threshold_rot_deg"];
  min_motion_trans_m = J["min_motion_trans_m"];
  min_motion_rot_deg = J["min_motion_rot_deg"];
  max_motion_trans_m = J["max_motion_trans_m"];
  fix_first_scan = J["fix_first_scan"];
}

ScanRegistrationBase::ScanRegistrationBase(
    const ScanRegistrationParamsBase &base_params)
    : base_params_(base_params) {}

void ScanRegistrationBase::SetFixedCovariance(
    const Eigen::Matrix<double, 6, 6> &covariance) {
  covariance_ = covariance;
  use_fixed_covariance_ = true;
}

void ScanRegistrationBase::SetFixedCovariance(double covariance) {
  Eigen::VectorXd cov_vec(6);
  cov_vec << covariance, covariance, covariance, covariance, covariance,
      covariance;
  covariance_ = cov_vec.asDiagonal();
  use_fixed_covariance_ = true;
}

<<<<<<< HEAD
const RegistrationMap& ScanRegistrationBase::GetMap() const {
  return map_;
}

RegistrationMap& ScanRegistrationBase::GetMapMutable() {
  return map_;
}

bool ScanRegistrationBase::PassedRegThreshold(const Eigen::Matrix4d& T_measured,
                                              std::string& summary) {
  double t_error = T_measured.block(0, 3, 3, 1).norm();
  Eigen::Matrix<double, 3, 3, Eigen::DontAlign> R =
      T_measured.block(0, 0, 3, 3);
  Eigen::Matrix<double, 3, 3, Eigen::DontAlign> R_out1 =
      Eigen::AngleAxis<double>(R).toRotationMatrix();

  double r_error_rad = std::abs(Eigen::AngleAxis<double>(R).angle());
  double r_error_deg = beam::Rad2Deg(r_error_rad);
=======
const RegistrationMap &ScanRegistrationBase::GetMap() const { return map_; }
>>>>>>> 89762eba

RegistrationMap &ScanRegistrationBase::GetMapMutable() { return map_; }

bool ScanRegistrationBase::PassedRegThreshold(const Eigen::Matrix4d &T_measured,
                                              std::string &summary) {
  if (beam::PassedMotionThreshold(Eigen::Matrix4d::Identity(), T_measured,
                                  base_params_.outlier_threshold_rot_deg,
                                  base_params_.outlier_threshold_trans_m, false,
                                  true, true)) {
    return true;
  }
  return false;
}

bool ScanRegistrationBase::PassedMotionThresholds(
    const Eigen::Matrix4d &T_CLOUD1_CLOUD2) {
  // check max translation
  double d_12 = T_CLOUD1_CLOUD2.block(0, 3, 3, 1).norm();
  if (base_params_.max_motion_trans_m > 0 &&
      d_12 > base_params_.max_motion_trans_m) {
    return false;
  }

  // check min translation
  bool passed_trans{true};
  if (base_params_.min_motion_trans_m > 0 &&
      d_12 < base_params_.min_motion_trans_m) {
    passed_trans = false;
  }

  // check min rotation
  bool passed_rot{true};
  Eigen::Matrix3d R = T_CLOUD1_CLOUD2.block(0, 0, 3, 3);
  double angle_rad = Eigen::AngleAxis<double>(R).angle();
  if (base_params_.min_motion_rot_deg > 0 &&
      beam::Rad2Deg(angle_rad) < base_params_.min_motion_rot_deg) {
    passed_rot = false;
  }

  if (base_params_.min_motion_rot_deg == 0) {
    return passed_trans;
  } else if (base_params_.min_motion_trans_m == 0) {
    return passed_rot;
  }

  return (passed_trans || passed_rot);
}

<<<<<<< HEAD
}} // namespace bs_models::scan_registration
=======
} // namespace scan_registration
} // namespace bs_models
>>>>>>> 89762eba
<|MERGE_RESOLUTION|>--- conflicted
+++ resolved
@@ -8,7 +8,7 @@
 using namespace beam_matching;
 using namespace bs_common;
 
-void ScanRegistrationParamsBase::LoadBaseFromJson(const std::string &config) {
+void ScanRegistrationParamsBase::LoadBaseFromJson(const std::string& config) {
   // check file exists
   if (config.empty()) {
     return;
@@ -35,11 +35,11 @@
 }
 
 ScanRegistrationBase::ScanRegistrationBase(
-    const ScanRegistrationParamsBase &base_params)
+    const ScanRegistrationParamsBase& base_params)
     : base_params_(base_params) {}
 
 void ScanRegistrationBase::SetFixedCovariance(
-    const Eigen::Matrix<double, 6, 6> &covariance) {
+    const Eigen::Matrix<double, 6, 6>& covariance) {
   covariance_ = covariance;
   use_fixed_covariance_ = true;
 }
@@ -52,7 +52,6 @@
   use_fixed_covariance_ = true;
 }
 
-<<<<<<< HEAD
 const RegistrationMap& ScanRegistrationBase::GetMap() const {
   return map_;
 }
@@ -61,35 +60,16 @@
   return map_;
 }
 
-bool ScanRegistrationBase::PassedRegThreshold(const Eigen::Matrix4d& T_measured,
-                                              std::string& summary) {
-  double t_error = T_measured.block(0, 3, 3, 1).norm();
-  Eigen::Matrix<double, 3, 3, Eigen::DontAlign> R =
-      T_measured.block(0, 0, 3, 3);
-  Eigen::Matrix<double, 3, 3, Eigen::DontAlign> R_out1 =
-      Eigen::AngleAxis<double>(R).toRotationMatrix();
-
-  double r_error_rad = std::abs(Eigen::AngleAxis<double>(R).angle());
-  double r_error_deg = beam::Rad2Deg(r_error_rad);
-=======
-const RegistrationMap &ScanRegistrationBase::GetMap() const { return map_; }
->>>>>>> 89762eba
-
-RegistrationMap &ScanRegistrationBase::GetMapMutable() { return map_; }
-
-bool ScanRegistrationBase::PassedRegThreshold(const Eigen::Matrix4d &T_measured,
-                                              std::string &summary) {
-  if (beam::PassedMotionThreshold(Eigen::Matrix4d::Identity(), T_measured,
+bool ScanRegistrationBase::PassedRegThreshold(
+    const Eigen::Matrix4d& T_measured) {
+  return beam::PassedMotionThreshold(Eigen::Matrix4d::Identity(), T_measured,
                                   base_params_.outlier_threshold_rot_deg,
                                   base_params_.outlier_threshold_trans_m, false,
-                                  true, true)) {
-    return true;
-  }
-  return false;
+                                  true, true);
 }
 
 bool ScanRegistrationBase::PassedMotionThresholds(
-    const Eigen::Matrix4d &T_CLOUD1_CLOUD2) {
+    const Eigen::Matrix4d& T_CLOUD1_CLOUD2) {
   // check max translation
   double d_12 = T_CLOUD1_CLOUD2.block(0, 3, 3, 1).norm();
   if (base_params_.max_motion_trans_m > 0 &&
@@ -122,9 +102,4 @@
   return (passed_trans || passed_rot);
 }
 
-<<<<<<< HEAD
-}} // namespace bs_models::scan_registration
-=======
-} // namespace scan_registration
-} // namespace bs_models
->>>>>>> 89762eba
+}} // namespace bs_models::scan_registration