#include <bs_models/vision/visual_map.h>

#include <beam_utils/math.h>

#include <bs_constraints/visual/visual_constraint.h>
#include <bs_constraints/visual/visual_constraint_fixed.h>

namespace bs_models {
namespace vision {

VisualMap::VisualMap(std::shared_ptr<beam_calibration::CameraModel> cam_model,
                     const size_t tracked_features, const size_t window_size)
    : cam_model_(cam_model), tracked_features_(tracked_features),
      window_size_(window_size) {}

<<<<<<< HEAD
=======
VisualMap::VisualMap(std::shared_ptr<beam_calibration::CameraModel> cam_model,
                     fuse_core::Graph::SharedPtr local_graph,
                     const size_t tracked_features, const size_t window_size)
    : cam_model_(cam_model), local_graph_(local_graph),
      tracked_features_(tracked_features), window_size_(window_size) {}

>>>>>>> 79b32aca
beam::opt<Eigen::Matrix4d> VisualMap::GetCameraPose(const ros::Time &stamp) {
  if (!extrinsics_.GetT_CAMERA_BASELINK(T_cam_baselink_)) {
    ROS_ERROR("Unable to get baselink to camera transform.");
    return {};
  }

  fuse_variables::Position3DStamped::SharedPtr p = GetPosition(stamp);
  fuse_variables::Orientation3DStamped::SharedPtr q = GetOrientation(stamp);
  if (p && q) {
    Eigen::Vector3d position(p->data());
    Eigen::Quaterniond orientation(q->w(), q->x(), q->y(), q->z());
    Eigen::Matrix4d T_WORLD_BASELINK;
    beam::QuaternionAndTranslationToTransformMatrix(orientation, position,
                                                    T_WORLD_BASELINK);

    // transform pose from baselink coord space to camera coord space
    Eigen::Matrix4d T_WORLD_CAMERA =
        T_WORLD_BASELINK * T_cam_baselink_.inverse();
    return T_WORLD_CAMERA;
  } else {
    return {};
  }
}

beam::opt<Eigen::Matrix4d> VisualMap::GetBaselinkPose(const ros::Time &stamp) {
  if (!extrinsics_.GetT_CAMERA_BASELINK(T_cam_baselink_)) {
    ROS_ERROR("Unable to get baselink to camera transform.");
    return {};
  }

  fuse_variables::Position3DStamped::SharedPtr p = GetPosition(stamp);
  fuse_variables::Orientation3DStamped::SharedPtr q = GetOrientation(stamp);
  if (p && q) {
    Eigen::Vector3d position(p->data());
    Eigen::Quaterniond orientation(q->w(), q->x(), q->y(), q->z());
    Eigen::Matrix4d T_WORLD_BASELINK;
    beam::QuaternionAndTranslationToTransformMatrix(orientation, position,
                                                    T_WORLD_BASELINK);
    return T_WORLD_BASELINK;
  } else {
    return {};
  }
}

fuse_variables::Point3DLandmark::SharedPtr
VisualMap::GetLandmark(uint64_t landmark_id) {
  fuse_variables::Point3DLandmark::SharedPtr landmark =
      fuse_variables::Point3DLandmark::make_shared();
  auto landmark_uuid = fuse_core::uuid::generate(landmark->type(), landmark_id);
  if (graph_) {
    try {
      *landmark = dynamic_cast<const fuse_variables::Point3DLandmark &>(
          graph_->getVariable(landmark_uuid));
      return landmark;
    } catch (const std::out_of_range &oor) {
      if (landmark_positions_.find(landmark_id) == landmark_positions_.end()) {
        return nullptr;
      } else {
        return landmark_positions_[landmark_id];
      }
    }
  } else if (landmark_positions_.find(landmark_id) !=
             landmark_positions_.end()) {
    return landmark_positions_[landmark_id];
  }

  return nullptr;
}

fuse_variables::Point3DFixedLandmark::SharedPtr
VisualMap::GetFixedLandmark(uint64_t landmark_id) {
  fuse_variables::Point3DFixedLandmark::SharedPtr landmark =
      fuse_variables::Point3DFixedLandmark::make_shared();
  auto landmark_uuid = fuse_core::uuid::generate(landmark->type(), landmark_id);
  if (graph_) {
    try {
      *landmark = dynamic_cast<const fuse_variables::Point3DFixedLandmark &>(
          graph_->getVariable(landmark_uuid));
      return landmark;
    } catch (const std::out_of_range &oor) {
      if (fixed_landmark_positions_.find(landmark_id) ==
          fixed_landmark_positions_.end()) {
        return nullptr;
      } else {
        return fixed_landmark_positions_[landmark_id];
      }
    }
  } else if (fixed_landmark_positions_.find(landmark_id) !=
             fixed_landmark_positions_.end()) {
    return fixed_landmark_positions_[landmark_id];
  }

  return nullptr;
}

fuse_variables::Orientation3DStamped::SharedPtr
VisualMap::GetOrientation(const ros::Time &stamp) {
  fuse_variables::Orientation3DStamped::SharedPtr corr_orientation =
      fuse_variables::Orientation3DStamped::make_shared();
  auto corr_orientation_uuid = fuse_core::uuid::generate(
      corr_orientation->type(), stamp, fuse_core::uuid::NIL);
  if (graph_) {
    try {
      *corr_orientation =
          dynamic_cast<const fuse_variables::Orientation3DStamped &>(
              graph_->getVariable(corr_orientation_uuid));
      return corr_orientation;
    } catch (const std::out_of_range &oor) {
      if (orientations_.find(stamp.toNSec()) == orientations_.end()) {
        return nullptr;
      } else {
        return orientations_[stamp.toNSec()];
      }
    }
  } else if (orientations_.find(stamp.toNSec()) != orientations_.end()) {
    return orientations_[stamp.toNSec()];
  }

  return nullptr;
}

fuse_variables::Position3DStamped::SharedPtr
VisualMap::GetPosition(const ros::Time &stamp) {
  fuse_variables::Position3DStamped::SharedPtr corr_position =
      fuse_variables::Position3DStamped::make_shared();
  auto corr_position_uuid = fuse_core::uuid::generate(
      corr_position->type(), stamp, fuse_core::uuid::NIL);
  if (graph_) {
    try {
      *corr_position = dynamic_cast<const fuse_variables::Position3DStamped &>(
          graph_->getVariable(corr_position_uuid));
      return corr_position;
    } catch (const std::out_of_range &oor) {
      if (positions_.find(stamp.toNSec()) == positions_.end()) {
        return nullptr;
      } else {
        return positions_[stamp.toNSec()];
      }
    }
  } else if (positions_.find(stamp.toNSec()) != positions_.end()) {
    return positions_[stamp.toNSec()];
  }

  return nullptr;
}

void VisualMap::AddCameraPose(const Eigen::Matrix4d &T_WORLD_CAMERA,
                              const ros::Time &stamp,
                              fuse_core::Transaction::SharedPtr transaction) {
  if (!extrinsics_.GetT_CAMERA_BASELINK(T_cam_baselink_)) {
    ROS_ERROR("Unable to get baselink to camera transform.");
    return;
  }

  // transform pose into baselink coord space
  Eigen::Matrix4d T_WORLD_BASELINK = T_WORLD_CAMERA * T_cam_baselink_;
  Eigen::Quaterniond q;
  Eigen::Vector3d p;
  beam::TransformMatrixToQuaternionAndTranslation(T_WORLD_BASELINK, q, p);

  // add position variable
  AddPosition(p, stamp, transaction);

  // add orientation variable
  AddOrientation(q, stamp, transaction);
}

void VisualMap::AddBaselinkPose(const Eigen::Matrix4d &T_WORLD_BASELINK,
                                const ros::Time &stamp,
                                fuse_core::Transaction::SharedPtr transaction) {
  Eigen::Quaterniond q;
  Eigen::Vector3d p;
  beam::TransformMatrixToQuaternionAndTranslation(T_WORLD_BASELINK, q, p);

  // add position variable
  AddPosition(p, stamp, transaction);

  // add orientation variable
  AddOrientation(q, stamp, transaction);
}

void VisualMap::AddOrientation(const Eigen::Quaterniond &q_WORLD_BASELINK,
                               const ros::Time &stamp,
                               fuse_core::Transaction::SharedPtr transaction) {
  // cosntruct orientation variable
  fuse_variables::Orientation3DStamped::SharedPtr orientation =
      fuse_variables::Orientation3DStamped::make_shared(stamp);
  orientation->w() = q_WORLD_BASELINK.w();
  orientation->x() = q_WORLD_BASELINK.x();
  orientation->y() = q_WORLD_BASELINK.y();
  orientation->z() = q_WORLD_BASELINK.z();

  // add fuse orientation variable
  AddOrientation(orientation, transaction);
}

void VisualMap::AddPosition(const Eigen::Vector3d &p_WORLD_BASELINK,
                            const ros::Time &stamp,
                            fuse_core::Transaction::SharedPtr transaction) {
  // construct position variable
  fuse_variables::Position3DStamped::SharedPtr position =
      fuse_variables::Position3DStamped::make_shared(stamp);
  position->x() = p_WORLD_BASELINK[0];
  position->y() = p_WORLD_BASELINK[1];
  position->z() = p_WORLD_BASELINK[2];

  // add fuse position variable
  AddPosition(position, transaction);
}

void VisualMap::AddLandmark(const Eigen::Vector3d &position, uint64_t id,
                            fuse_core::Transaction::SharedPtr transaction) {
  // construct landmark variable
  fuse_variables::Point3DLandmark::SharedPtr landmark =
      fuse_variables::Point3DLandmark::make_shared(id);
  landmark->x() = position[0];
  landmark->y() = position[1];
  landmark->z() = position[2];

  // add fuse landmark variable
  AddLandmark(landmark, transaction);
}

void VisualMap::AddFixedLandmark(
    const Eigen::Vector3d &position, uint64_t id,
    fuse_core::Transaction::SharedPtr transaction) {
  // construct landmark variable
  fuse_variables::Point3DFixedLandmark::SharedPtr landmark =
      fuse_variables::Point3DFixedLandmark::make_shared(id);
  landmark->x() = position[0];
  landmark->y() = position[1];
  landmark->z() = position[2];

  // add fuse landmark variable
  AddFixedLandmark(landmark, transaction);
}

void VisualMap::AddOrientation(
    fuse_variables::Orientation3DStamped::SharedPtr orientation,
    fuse_core::Transaction::SharedPtr transaction) {
  // clear local map
  if (orientations_.size() > window_size_) {
    orientations_.erase(orientations_.begin());
  }
  // add to transaction
  transaction->addVariable(orientation);
  orientations_[orientation->stamp().toNSec()] = orientation;
}

void VisualMap::AddPosition(
    fuse_variables::Position3DStamped::SharedPtr position,
    fuse_core::Transaction::SharedPtr transaction) {
  // clear local map
  if (positions_.size() > window_size_) {
    positions_.erase(positions_.begin());
  }
  // add to transaction
  transaction->addVariable(position);
  positions_[position->stamp().toNSec()] = position;
}

void VisualMap::AddLandmark(fuse_variables::Point3DLandmark::SharedPtr landmark,
                            fuse_core::Transaction::SharedPtr transaction) {
  // clear local map
  if (landmark_positions_.size() > window_size_ * tracked_features_) {
    landmark_positions_.erase(landmark_positions_.begin());
  }
  // add to transaction
  transaction->addVariable(landmark);
  landmark_positions_[landmark->id()] = landmark;
}

void VisualMap::AddFixedLandmark(
    fuse_variables::Point3DFixedLandmark::SharedPtr landmark,
    fuse_core::Transaction::SharedPtr transaction) { // clear local map
  if (fixed_landmark_positions_.size() > window_size_ * tracked_features_) {
    fixed_landmark_positions_.erase(fixed_landmark_positions_.begin());
  }
  // add to transaction
  transaction->addVariable(landmark);
  fixed_landmark_positions_[landmark->id()] = landmark;
}

void VisualMap::AddConstraint(const ros::Time &stamp, uint64_t lm_id,
                              const Eigen::Vector2d &pixel,
                              fuse_core::Transaction::SharedPtr transaction) {
  if (!extrinsics_.GetT_CAMERA_BASELINK(T_cam_baselink_)) {
    ROS_ERROR("Unable to get baselink to camera transform.");
    return;
  }

  // get landmark (fixed or not fixed)
  fuse_variables::Point3DLandmark::SharedPtr lm = GetLandmark(lm_id);
  fuse_variables::Point3DFixedLandmark::SharedPtr lm_fixed =
      GetFixedLandmark(lm_id);

  // get robot pose
  fuse_variables::Position3DStamped::SharedPtr position = GetPosition(stamp);
  fuse_variables::Orientation3DStamped::SharedPtr orientation =
      GetOrientation(stamp);
  if (position && orientation) {
    try {
      if (lm) {
        // add normal visual constraint
        fuse_constraints::VisualConstraint::SharedPtr vis_constraint =
            fuse_constraints::VisualConstraint::make_shared(
                source_, *orientation, *position, *lm, pixel, T_cam_baselink_,
                cam_model_);
        transaction->addConstraint(vis_constraint);
      } else if (lm_fixed) {
        // add fixed visual constraint
        fuse_constraints::VisualConstraintFixed::SharedPtr vis_constraint =
            fuse_constraints::VisualConstraintFixed::make_shared(
                source_, *orientation, *position, *lm_fixed, pixel,
                T_cam_baselink_, cam_model_);
        transaction->addConstraint(vis_constraint);
      }
    } catch (const std::logic_error &le) {
    }
  }
}

void VisualMap::ReplaceFixedWithNonFixed(
    uint64_t landmark_id, fuse_core::Transaction::SharedPtr transaction) {
  /*
  1. Get landmark variable, add same one but non fixed
  2. Get connected constraints, copy it but as non fixed and add it, remove
  fixed constraint
  3. Remove fixed landmark
  */
}

void VisualMap::ReplaceNonFixedWithFixed(
    uint64_t landmark_id, fuse_core::Transaction::SharedPtr transaction) {}

fuse_core::UUID VisualMap::GetLandmarkUUID(uint64_t landmark_id) {
  fuse_variables::Point3DLandmark::SharedPtr landmark =
      fuse_variables::Point3DLandmark::make_shared();
  auto landmark_uuid = fuse_core::uuid::generate(landmark->type(), landmark_id);
  return landmark_uuid;
}

fuse_core::UUID VisualMap::GetFixedLandmarkUUID(uint64_t landmark_id) {
  fuse_variables::Point3DFixedLandmark::SharedPtr landmark =
      fuse_variables::Point3DFixedLandmark::make_shared();
  auto landmark_uuid = fuse_core::uuid::generate(landmark->type(), landmark_id);
  return landmark_uuid;
}

fuse_core::UUID VisualMap::GetPositionUUID(const ros::Time &stamp) {
  fuse_variables::Position3DStamped::SharedPtr corr_position =
      fuse_variables::Position3DStamped::make_shared();
  auto corr_position_uuid = fuse_core::uuid::generate(
      corr_position->type(), stamp, fuse_core::uuid::NIL);
  return corr_position_uuid;
}

fuse_core::UUID VisualMap::GetOrientationUUID(const ros::Time &stamp) {
  fuse_variables::Orientation3DStamped::SharedPtr corr_orientation =
      fuse_variables::Orientation3DStamped::make_shared();
  auto corr_orientation_uuid = fuse_core::uuid::generate(
      corr_orientation->type(), stamp, fuse_core::uuid::NIL);
  return corr_orientation_uuid;
}

bool VisualMap::PoseExists(const ros::Time &stamp) {
  if (graph_->variableExists(GetOrientationUUID(stamp)) &&
      graph_->variableExists(GetPositionUUID(stamp))) {
    return true;
  }
  return false;
}

bool VisualMap::LandmarkExists(uint64_t landmark_id) {
  if (graph_->variableExists(GetLandmarkUUID(landmark_id))) {
    return true;
  }
  return false;
}

bool VisualMap::FixedLandmarkExists(uint64_t landmark_id) {
  if (graph_->variableExists(GetFixedLandmarkUUID(landmark_id))) {
    return true;
  }
  return false;
}

void VisualMap::UpdateLandmarks() {
  // update local copy of landmarks
  for (auto &lm : landmark_positions_) {
    fuse_variables::Point3DLandmark::SharedPtr landmark =
        fuse_variables::Point3DLandmark::make_shared();
    auto landmark_uuid = fuse_core::uuid::generate(landmark->type(), lm.first);
    try {
      *landmark = dynamic_cast<const fuse_variables::Point3DLandmark &>(
          graph_->getVariable(landmark_uuid));
      landmark_positions_[lm.first] = landmark;
    } catch (const std::out_of_range &oor) {
    }
  }
}
<<<<<<< HEAD

void VisualMap::UpdateFixedLandmarks() {
  // update fixed landmarks
  for (auto &flm : fixed_landmark_positions_) {
    fuse_variables::Point3DFixedLandmark::SharedPtr fixed_landmark =
        fuse_variables::Point3DFixedLandmark::make_shared();
    auto fixed_landmark_uuid =
        fuse_core::uuid::generate(fixed_landmark->type(), flm.first);
    try {
      *fixed_landmark =
          dynamic_cast<const fuse_variables::Point3DFixedLandmark &>(
              graph_->getVariable(fixed_landmark_uuid));
      fixed_landmark_positions_[flm.first] = fixed_landmark;
    } catch (const std::out_of_range &oor) {
    }
  }
}

void VisualMap::UpdatePositions() {
  // update positions
  for (auto &p : positions_) {
    ros::Time stamp = ros::Time::now();
    stamp.fromNSec(p.first);
    fuse_variables::Position3DStamped::SharedPtr position =
        fuse_variables::Position3DStamped::make_shared();
    auto position_uuid = fuse_core::uuid::generate(position->type(), stamp,
                                                   fuse_core::uuid::NIL);
    try {
      *position = dynamic_cast<const fuse_variables::Position3DStamped &>(
          graph_->getVariable(position_uuid));
      positions_[p.first] = position;
    } catch (const std::out_of_range &oor) {
    }
  }
}

void VisualMap::UpdateOrientations() {
  // update orientations
  for (auto &o : orientations_) {
    ros::Time stamp = ros::Time::now();
    stamp.fromNSec(o.first);
    fuse_variables::Orientation3DStamped::SharedPtr orientation =
        fuse_variables::Orientation3DStamped::make_shared();
    auto orientation_uuid = fuse_core::uuid::generate(
        orientation->type(), stamp, fuse_core::uuid::NIL);
    try {
      *orientation = dynamic_cast<const fuse_variables::Orientation3DStamped &>(
          graph_->getVariable(orientation_uuid));
      orientations_[o.first] = orientation;
    } catch (const std::out_of_range &oor) {
    }
  }
}

void VisualMap::UpdateGraph(fuse_core::Graph::SharedPtr graph_msg) {
  graph_ = std::move(graph_msg);
  // update local copies of variables with the new graph
  UpdateLandmarks();
  UpdateFixedLandmarks();
  UpdatePositions();
  UpdateOrientations();
}

=======
>>>>>>> 79b32aca
} // namespace vision
} // namespace bs_models<|MERGE_RESOLUTION|>--- conflicted
+++ resolved
@@ -13,15 +13,6 @@
     : cam_model_(cam_model), tracked_features_(tracked_features),
       window_size_(window_size) {}
 
-<<<<<<< HEAD
-=======
-VisualMap::VisualMap(std::shared_ptr<beam_calibration::CameraModel> cam_model,
-                     fuse_core::Graph::SharedPtr local_graph,
-                     const size_t tracked_features, const size_t window_size)
-    : cam_model_(cam_model), local_graph_(local_graph),
-      tracked_features_(tracked_features), window_size_(window_size) {}
-
->>>>>>> 79b32aca
 beam::opt<Eigen::Matrix4d> VisualMap::GetCameraPose(const ros::Time &stamp) {
   if (!extrinsics_.GetT_CAMERA_BASELINK(T_cam_baselink_)) {
     ROS_ERROR("Unable to get baselink to camera transform.");
@@ -423,7 +414,6 @@
     }
   }
 }
-<<<<<<< HEAD
 
 void VisualMap::UpdateFixedLandmarks() {
   // update fixed landmarks
@@ -487,7 +477,5 @@
   UpdateOrientations();
 }
 
-=======
->>>>>>> 79b32aca
 } // namespace vision
 } // namespace bs_models