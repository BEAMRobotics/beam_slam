#include <bs_models/global_mapping/global_mapper.h>

#include <fuse_core/transaction.h>
#include <pluginlib/class_list_macros.h>
#include <boost/filesystem.hpp>

#include <beam_utils/math.h>
#include <beam_utils/time.h>

// Register this sensor model with ROS as a plugin.
PLUGINLIB_EXPORT_CLASS(bs_models::global_mapping::GlobalMapper,
                       fuse_core::SensorModel)

namespace bs_models {

namespace global_mapping {

GlobalMapper::GlobalMapper()
    : fuse_core::AsyncSensorModel(1),
      device_id_(fuse_core::uuid::NIL),
      throttled_callback_(
          std::bind(&GlobalMapper::process, this, std::placeholders::_1)) {}

void GlobalMapper::process(const SlamChunkMsg::ConstPtr& msg) {
  ros::Time stamp = msg->stamp;
  std::vector<float> T = msg->T_WORLD_BASELINK;
  Eigen::Matrix4d T_WORLD_BASELINK = VectorToTransform(T);

  fuse_core::Transaction::SharedPtr new_transaction =
      global_map_->AddMeasurement(
          msg->camera_measurement, msg->lidar_measurement,
          msg->trajectory_measurement, T_WORLD_BASELINK, stamp);

  if (new_transaction != nullptr) {
    sendTransaction(new_transaction);
  }
}

void GlobalMapper::onInit() {
  params_.loadFromROS(private_node_handle_);
  calibration_params_.loadFromROS();
}

void GlobalMapper::onStart() {
<<<<<<< HEAD
  subscriber_ = node_handle_.subscribe<SlamChunkMsg>(
      ros::names::resolve(params_.input_topic), 100,
      &ThrottledCallback::callback, &throttled_callback_,
      ros::TransportHints().tcpNoDelay(false));
=======
  subscriber_ = node_handle_.subscribe(params_.input_topic, 100,
                                       &ThrottledCallback::callback,
                                       &throttled_callback_);
  // get intrinsics
  std::shared_ptr<beam_calibration::CameraModel> camera_model =
      beam_calibration::CameraModel::Create(
          calibration_params_.cam_intrinsics_path);

  // get extrinsics
  bs_common::ExtrinsicsLookupOnline& extrinsics_online =
      bs_common::ExtrinsicsLookupOnline::GetInstance();
  std::shared_ptr<bs_common::ExtrinsicsLookupBase> extrinsics =
      std::make_shared<bs_common::ExtrinsicsLookupBase>(
          extrinsics_online.GetExtrinsicsCopy());

  // init global map
  if (!params_.global_map_config.empty()) {
    global_map_ = std::make_unique<GlobalMap>(camera_model, extrinsics,
                                              params_.global_map_config);
  } else {
    global_map_ = std::make_unique<GlobalMap>(camera_model, extrinsics);
  }
>>>>>>> 74f39e8e
};

void GlobalMapper::onStop() {
  if (!boost::filesystem::exists(params_.output_path)) {
    BEAM_ERROR("Output path does not exist, not saing results.");
    return;
  }

  std::string dateandtime =
      beam::ConvertTimeToDate(std::chrono::system_clock::now());
  std::string save_path =
      params_.output_path + dateandtime + "_global_mapper_results/";
  boost::filesystem::create_directory(save_path);

  global_map_->SaveTrajectoryFile(save_path,
                                  params_.save_local_mapper_trajectory);

  if (params_.save_global_map_data) {
    std::string global_map_path = save_path + "/GlobalMapData/";
    boost::filesystem::create_directory(global_map_path);
    global_map_->SaveData(global_map_path);
  }

  if (params_.save_trajectory_cloud) {
    global_map_->SaveTrajectoryClouds(save_path,
                                      params_.save_local_mapper_trajectory);
  }
  if (params_.save_submap_frames) {
    global_map_->SaveSubmapFrames(save_path,
                                  params_.save_local_mapper_trajectory);
  }
  if (params_.save_submaps) {
    global_map_->SaveLidarSubmaps(save_path, params_.save_local_mapper_maps);
    global_map_->SaveKeypointSubmaps(save_path, params_.save_local_mapper_maps);
  }
  subscriber_.shutdown();
}

void GlobalMapper::onGraphUpdate(fuse_core::Graph::ConstSharedPtr graph_msg) {
  global_map_->UpdateSubmapPoses(graph_msg);
}

}  // namespace global_mapping

}  // namespace bs_models<|MERGE_RESOLUTION|>--- conflicted
+++ resolved
@@ -42,15 +42,11 @@
 }
 
 void GlobalMapper::onStart() {
-<<<<<<< HEAD
   subscriber_ = node_handle_.subscribe<SlamChunkMsg>(
       ros::names::resolve(params_.input_topic), 100,
       &ThrottledCallback::callback, &throttled_callback_,
       ros::TransportHints().tcpNoDelay(false));
-=======
-  subscriber_ = node_handle_.subscribe(params_.input_topic, 100,
-                                       &ThrottledCallback::callback,
-                                       &throttled_callback_);
+
   // get intrinsics
   std::shared_ptr<beam_calibration::CameraModel> camera_model =
       beam_calibration::CameraModel::Create(
@@ -70,7 +66,6 @@
   } else {
     global_map_ = std::make_unique<GlobalMap>(camera_model, extrinsics);
   }
->>>>>>> 74f39e8e
 };
 
 void GlobalMapper::onStop() {
