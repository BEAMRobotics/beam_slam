--- conflicted
+++ resolved
@@ -82,13 +82,6 @@
     vec_eig << vec[0], vec[1], vec[2], vec[3], vec[4], vec[5];
     local_mapper_covariance = vec_eig.asDiagonal();
   }
-<<<<<<< HEAD
-=======
-
-  Eigen::VectorXd vec_eig(6);
-  vec_eig << vec[0], vec[1], vec[2], vec[3], vec[4], vec[5];
-  local_mapper_covariance = vec_eig.asDiagonal();
->>>>>>> 16a3ff1a
 
   std::vector<double> vec2 = J["loop_closure_covariance_diag"];
   if (vec2.size() != 6) {
@@ -100,13 +93,6 @@
     vec_eig << vec2[0], vec2[1], vec2[2], vec2[3], vec2[4], vec2[5];
     loop_closure_covariance = vec_eig.asDiagonal();
   }
-<<<<<<< HEAD
-=======
-
-  vec_eig = Eigen::VectorXd(6);
-  vec_eig << vec2[0], vec2[1], vec2[2], vec2[3], vec2[4], vec2[5];
-  loop_closure_covariance = vec_eig.asDiagonal();
->>>>>>> 16a3ff1a
 }
 
 void GlobalMap::Params::SaveJson(const std::string& filename) {
@@ -149,15 +135,10 @@
     const std::shared_ptr<beam_calibration::CameraModel>& camera_model,
     const std::shared_ptr<bs_common::ExtrinsicsLookupBase>& extrinsics,
     const std::string& config_path)
-<<<<<<< HEAD
-    : camera_model_(camera_model) {
+    : camera_model_(camera_model),  extrinsics_(extrinsics) {
   params_.LoadJson(config_path);
   Setup();
 }
-=======
-    : camera_model_(camera_model), extrinsics_(extrinsics) {
-  std::string read_file = config_path;
->>>>>>> 16a3ff1a
 
 std::shared_ptr<std::vector<Submap>> GlobalMap::GetSubmaps() {
   return submaps_;
@@ -222,14 +203,9 @@
   int submap_id = GetSubmapId(T_WORLD_BASELINK);
 
   // if id is equal to submap size then we need to create a new submap
-<<<<<<< HEAD
   if (submap_id == submaps_->size()) {
-    submaps_->push_back(Submap(stamp, T_WORLD_BASELINK, camera_model_));
-=======
-  if (submap_id == submaps_.size()) {
-    submaps_.push_back(
+    submaps_->push_back(
         Submap(stamp, T_WORLD_BASELINK, camera_model_, extrinsics_));
->>>>>>> 16a3ff1a
 
     new_transaction = InitiateNewSubmapPose();
 
@@ -563,16 +539,10 @@
   // Get trajectory
   beam_mapping::Poses poses;
   poses.SetPoseFileDate(date);
-<<<<<<< HEAD
-  poses.SetFixedFrame(extrinsics_.GetWorldFrameId());
-  poses.SetMovingFrame(extrinsics_.GetBaselinkFrameId());
-  for (uint16_t i = 0; i < submaps_->size(); i++) {
-    const Submap& submap = submaps_->at(i);
-=======
   poses.SetFixedFrame(extrinsics_->GetWorldFrameId());
   poses.SetMovingFrame(extrinsics_->GetBaselinkFrameId());
-  for (auto& submap : submaps_) {
->>>>>>> 16a3ff1a
+  for (uint16_t i = 0; i < submaps_->size(); i++) {
+    const Submap& submap = submaps_->at(i);
     Eigen::Matrix4d T_WORLD_SUBMAP = submap.T_WORLD_SUBMAP();
     for (auto& pose_stamped : submap.GetTrajectory()) {
       Eigen::Matrix4d& T_SUBMAP_BASELINK = pose_stamped.pose;
@@ -594,16 +564,10 @@
   // Get trajectory
   beam_mapping::Poses poses_initial;
   poses_initial.SetPoseFileDate(date);
-<<<<<<< HEAD
-  poses_initial.SetFixedFrame(extrinsics_.GetWorldFrameId());
-  poses_initial.SetMovingFrame(extrinsics_.GetBaselinkFrameId());
-  for (uint16_t i = 0; i < submaps_->size(); i++) {
-    const Submap& submap = submaps_->at(i);
-=======
   poses_initial.SetFixedFrame(extrinsics_->GetWorldFrameId());
   poses_initial.SetMovingFrame(extrinsics_->GetBaselinkFrameId());
-  for (auto& submap : submaps_) {
->>>>>>> 16a3ff1a
+  for (uint16_t i = 0; i < submaps_->size(); i++) {
+    const Submap& submap = submaps_->at(i);
     Eigen::Matrix4d T_WORLD_SUBMAP = submap.T_WORLD_SUBMAP_INIT();
     for (auto& pose_stamped : submap.GetTrajectory()) {
       Eigen::Matrix4d& T_SUBMAP_BASELINK = pose_stamped.pose;
