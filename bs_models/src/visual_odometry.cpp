#include <bs_models/visual_odometry.h>

#include <bs_constraints/visual/euclidean_reprojection_constraint.h>
#include <fuse_core/transaction.h>
#include <fuse_variables/acceleration_linear_3d_stamped.h>
#include <fuse_variables/velocity_angular_3d_stamped.h>
#include <geometry_msgs/PoseStamped.h>
#include <pluginlib/class_list_macros.h>
#include <std_msgs/Time.h>

#include <beam_cv/OpenCVConversions.h>
#include <beam_cv/Utils.h>
#include <beam_cv/descriptors/Descriptors.h>
#include <beam_cv/detectors/Detectors.h>
#include <beam_cv/geometry/AbsolutePoseEstimator.h>
#include <beam_cv/geometry/RelativePoseEstimator.h>
#include <beam_cv/geometry/Triangulation.h>
#include <bs_common/conversions.h>
#include <bs_common/graph_access.h>

// Register this sensor model with ROS as a plugin.
PLUGINLIB_EXPORT_CLASS(bs_models::VisualOdometry, fuse_core::SensorModel)

namespace bs_models {

using namespace vision;

VisualOdometry::VisualOdometry()
    : fuse_core::AsyncSensorModel(1),
      device_id_(fuse_core::uuid::NIL),
      throttled_measurement_callback_(std::bind(
          &VisualOdometry::processMeasurements, this, std::placeholders::_1)) {}

void VisualOdometry::onInit() {
  // Read settings from the parameter sever
  device_id_ = fuse_variables::loadDeviceId(private_node_handle_);
  vo_params_.loadFromROS(private_node_handle_);
  calibration_params_.loadFromROS();

  // create frame initializer (inertial, lidar, constant velocity)
  frame_initializer_ =
      bs_models::frame_initializers::FrameInitializerBase::Create(
          vo_params_.frame_initializer_config);

  // Load camera model and create visua map object
  cam_model_ = beam_calibration::CameraModel::Create(
      calibration_params_.cam_intrinsics_path);
  cam_intrinsic_matrix_ = cam_model_->GetRectifiedModel()->GetIntrinsicMatrix();
  visual_map_ =
      std::make_shared<VisualMap>(cam_model_, vo_params_.reprojection_loss,
                                  vo_params_.reprojection_information_weight);

  // Initialize landmark measurement container
  landmark_container_ = std::make_shared<beam_containers::LandmarkContainer>();

  // create pose refiner for motion only BA
  pose_refiner_ = std::make_shared<beam_cv::PoseRefinement>(0.02, true, 0.2);

  // get extrinsics
  extrinsics_.GetT_CAMERA_BASELINK(T_cam_baselink_);

  // compute the max container size
  double lag_duration;
  ros::param::get("lag_duration", lag_duration);
  max_container_size_ = calibration_params_.camera_hz * (lag_duration + 1);
}

void VisualOdometry::onStart() {
  // setup subscribers
  measurement_subscriber_ =
      private_node_handle_.subscribe<bs_common::CameraMeasurementMsg>(
          ros::names::resolve(
              "/local_mapper/visual_feature_tracker/visual_measurements"),
          100, &ThrottledMeasurementCallback::callback,
          &throttled_measurement_callback_,
          ros::TransportHints().tcpNoDelay(false));

  // setup publishers
  odometry_publisher_ =
      private_node_handle_.advertise<nav_msgs::Odometry>("odometry", 100);
  keyframe_publisher_ =
      private_node_handle_.advertise<geometry_msgs::PoseStamped>("pose", 10);
  imu_constraint_trigger_publisher_ =
      private_node_handle_.advertise<std_msgs::Time>(
          "/local_mapper/inertial_odometry/trigger", 10);
  slam_chunk_publisher_ =
      private_node_handle_.advertise<bs_common::SlamChunkMsg>(
          "/local_mapper/slam_results", 100);
  reloc_publisher_ = private_node_handle_.advertise<bs_common::RelocRequestMsg>(
      "/local_mapper/reloc_request", 100);
}

void VisualOdometry::processMeasurements(
    const bs_common::CameraMeasurementMsg::ConstPtr& msg) {
  ROS_INFO_STREAM_ONCE(
      "VisualOdometry received VISUAL measurements: " << msg->header.stamp);

  // add measurements to local container
  AddMeasurementsToContainer(msg);

  // buffer the message
  visual_measurement_buffer_.push_back(msg);

  // don't process until we have initialized
  if (!is_initialized_) { return; }

  while (!visual_measurement_buffer_.empty()) {
    beam::HighResolutionTimer timer;
    // retrieve and process the message at the front of the buffer
    const auto current_msg = visual_measurement_buffer_.front();
    const auto success = ComputeOdometryAndExtendMap(current_msg);

    // buffer frame if localization fails (only if frame init isnt caught up)
    if (!success) { break; }

    visual_measurement_buffer_.pop_front();
    ROS_INFO_STREAM("Frame processing time: " << timer.elapsed());
  }

  // remove measurements from container if we are over the limit
  while (landmark_container_->NumImages() > max_container_size_) {
    landmark_container_->PopFront();
  }
}

bool VisualOdometry::ComputeOdometryAndExtendMap(
    const bs_common::CameraMeasurementMsg::ConstPtr& msg) {
  const auto timestamp = msg->header.stamp;
  // estimate pose of frame wrt current graph
  Eigen::Matrix4d T_WORLD_BASELINK;
  if (!LocalizeFrame(timestamp, T_WORLD_BASELINK)) { return false; }

  // compute and publish relative odometry
  ComputeRelativeOdometry(timestamp, T_WORLD_BASELINK);

  // check if the frame is a keyframe
  if (IsKeyframe(timestamp, T_WORLD_BASELINK)) {
    ROS_DEBUG_STREAM("VisualOdometry: New keyframe detected at: " << timestamp);
    // create new keyframe
    Keyframe kf(*msg);
    keyframes_.insert({timestamp, kf});

    // add pose to graph
    auto transaction = fuse_core::Transaction::make_shared();
    transaction->stamp(timestamp - ros::Duration(1e-7));
    visual_map_->AddBaselinkPose(T_WORLD_BASELINK, timestamp, transaction);
    previous_keyframe_ = timestamp;
    sendTransaction(transaction);

    // extend existing map and add constraints
    ExtendMap(timestamp, T_WORLD_BASELINK);

    // publish keyframe pose
    PublishPose(timestamp, T_WORLD_BASELINK);

    // send IO trigger
    if (vo_params_.trigger_inertial_odom_constraints) {
      std_msgs::Time time_msg;
      time_msg.data = timestamp;
      imu_constraint_trigger_publisher_.publish(time_msg);
      imu_constraint_trigger_counter_++;
    }

    // publish reloc request at given rate
    if ((timestamp - previous_reloc_request_).toSec() >
        vo_params_.reloc_request_period) {
      ROS_INFO_STREAM("Publishing reloc request at: " << timestamp);
      previous_reloc_request_ = timestamp;
      PublishRelocRequest(kf);
    }
  }
  // todo: if not keyframe -> add to keyframe sub trajectory

  return true;
}

bool VisualOdometry::LocalizeFrame(const ros::Time& timestamp,
                                   Eigen::Matrix4d& T_WORLD_BASELINK) {
  const auto prev_kf_pose = visual_map_->GetBaselinkPose(previous_keyframe_);
  if (!prev_kf_pose.has_value()) {
    ROS_ERROR("Cannot retrieve previous keyframe pose.");
    throw std::runtime_error{"Cannot retrieve previous keyframe pose."};
  }
  const Eigen::Matrix4d T_WORLD_BASELINKprev = prev_kf_pose.value();

  // get estimate from frame initializer
  Eigen::Matrix4d T_PREVFRAME_CURFRAME;
  if (!frame_initializer_->GetRelativePose(T_PREVFRAME_CURFRAME,
                                           previous_keyframe_, timestamp)) {
    ROS_WARN_STREAM("Unable to estimate pose from frame initializer, "
                    "buffering frame: "
                    << timestamp);
    return false;
  }
  const Eigen::Matrix4d T_WORLD_BASELINKcur =
      T_WORLD_BASELINKprev * T_PREVFRAME_CURFRAME;

  // get 2d-3d correspondences
  std::vector<Eigen::Vector2i, beam::AlignVec2i> pixels;
  std::vector<Eigen::Vector3d, beam::AlignVec3d> points;
  GetPixelPointPairs(timestamp, pixels, points);

  // perform motion only BA to refine estimate
  if (pixels.size() >= 20) {
    if (track_lost) { track_lost = false; }
    // get initial estimate in camera frame
    Eigen::Matrix4d T_CAMERA_WORLD_est = beam::InvertTransform(
        T_WORLD_BASELINKcur * beam::InvertTransform(T_cam_baselink_));
    // add a prior on the initial imu estimate
    Eigen::Matrix<double, 6, 6> prior =
        1e-5 * Eigen::Matrix<double, 6, 6>::Identity();
    // perform non-linear pose refinement
    Eigen::Matrix4d T_CAMERA_WORLD_ref = pose_refiner_->RefinePose(
        T_CAMERA_WORLD_est, cam_model_, pixels, points,
        std::make_shared<Eigen::Matrix<double, 6, 6>>(prior));
    T_WORLD_BASELINK =
        beam::InvertTransform(T_CAMERA_WORLD_ref) * T_cam_baselink_;

    // output the difference between the imu and vo estimates
    Eigen::Vector3d diff = T_WORLD_BASELINKcur.block<3, 1>(0, 3) -
                           T_WORLD_BASELINK.block<3, 1>(0, 3);
    ROS_DEBUG_STREAM("Difference between IMU estimate and VO estimate: ["
                     << diff.x() << ", " << diff.y() << ", " << diff.z()
                     << "]");
  } else {
    ROS_WARN_STREAM(
        "Not enough points for visual refinement: " << pixels.size());
    T_WORLD_BASELINK = T_WORLD_BASELINKcur;
    track_lost = true;
  }

  return true;
}

void VisualOdometry::ExtendMap(const ros::Time& timestamp,
                               const Eigen::Matrix4d& T_WORLD_BASELINK) {
  // create transaction for this keyframe
  auto transaction = fuse_core::Transaction::make_shared();
  transaction->stamp(timestamp);

  // add prior if using a frame initializer
  if (frame_initializer_ && vo_params_.prior_information_weight != 0) {
    visual_map_->AddPosePrior(timestamp, vo_params_.prior_covariance,
                              transaction);
  }

  // process each landmark
  const auto landmarks = landmark_container_->GetLandmarkIDsInImage(timestamp);
  auto process_landmark = [&](const auto& id) {
    auto lm = visual_map_->GetInverseDepthLandmark(id);
    if (lm) {
      // if the landmark exists, just add a constraint to the current keyframe
      try {
        Eigen::Vector2d pixel = landmark_container_->GetValue(timestamp, id);
        visual_map_->AddInverseDepthVisualConstraint(timestamp, id, pixel,
                                                     transaction);
      } catch (const std::out_of_range& oor) { return; }
    } else {
      // if the landmark doesnt exist we try to initialize it
      // triangulate and add landmark
      const auto initial_point = TriangulateLandmark(id);
      if (!initial_point.has_value()) { return; }

      // use the first keyframe that sees the landmark as the anchor frame
      auto track = landmark_container_->GetTrack(id);
      beam_containers::LandmarkMeasurement anchor_measurement;
      for (auto m : track) {
        if (keyframes_.find(m.time_point) != keyframes_.end()) {
          anchor_measurement = m;
          break;
        }
      }

      // get the bearing vector to the measurement
      Eigen::Vector3d bearing;
      Eigen::Vector2i rectified_pixel;
      if (!cam_model_->UndistortPixel(anchor_measurement.value.cast<int>(),
                                      rectified_pixel)) {
        return;
      }
      if (!cam_model_->GetRectifiedModel()->BackProject(rectified_pixel,
                                                        bearing)) {
        return;
      }
      bearing.normalize();

      // find the inverse depth of the point
      auto T_WORLD_CAMERA =
          visual_map_->GetCameraPose(anchor_measurement.time_point);
      if (!T_WORLD_CAMERA.has_value()) { return; }
      Eigen::Vector3d camera_t_point =
          (beam::InvertTransform(T_WORLD_CAMERA.value()) *
           initial_point.value().homogeneous())
              .hnormalized();
      double inverse_depth = 1.0 / camera_t_point.norm();

      // add landmark to transaction
      visual_map_->AddInverseDepthLandmark(bearing, inverse_depth, id,
                                           anchor_measurement.time_point,
                                           transaction);

      // add constraints to keyframes that view it
      for (const auto& [kf_stamp, kf] : keyframes_) {
        try {
          Eigen::Vector2d pixel = landmark_container_->GetValue(kf_stamp, id);
          visual_map_->AddInverseDepthVisualConstraint(timestamp, id, pixel,
                                                       transaction);
        } catch (const std::out_of_range& oor) { continue; }
      }
    }
  };
  std::for_each(landmarks.begin(), landmarks.end(), process_landmark);

  sendTransaction(transaction);
}

void VisualOdometry::onGraphUpdate(fuse_core::Graph::ConstSharedPtr graph) {
  ROS_INFO_STREAM_ONCE("VisualOdometry received initial graph.");

  // publish marginalized keyframes as slam chunks (if we have initialized)
  if (is_initialized_) {
    // all timestamps in the new graph
    const auto timestamps = bs_common::CurrentTimestamps(graph);
    while (!keyframes_.empty() &&
           timestamps.find((*keyframes_.begin()).first) == timestamps.end()) {
      PublishSlamChunk((*keyframes_.begin()).second);
      keyframes_.erase((*keyframes_.begin()).first);
    }
  }

  // Update graph object in visual map
  visual_map_->UpdateGraph(graph);

  // do initial setup
<<<<<<< HEAD
  if (!is_initialized_) { Initialize(graph); }
=======
  if (!is_initialized_) {
    const auto current_landmark_ids = bs_common::CurrentLandmarkIDs(graph);
    if (current_landmark_ids.empty()) {
      ROS_ERROR("Cannot use Visual Odometry without initializing with visual "
                "information.");
      throw std::runtime_error{"Cannot use Visual Odometry without "
                               "initializing with visual information."};
    }

    // get measurments as a vector of timestamps
    std::vector<uint64_t> measurement_stamps;
    std::for_each(visual_measurement_buffer_.begin(),
                  visual_measurement_buffer_.end(), [&](const auto& msg) {
                    measurement_stamps.push_back(msg->header.stamp.toNSec());
                  });

    // get timestamps in graph as a vector
    std::vector<uint64_t> graph_stamps;
    std::for_each(timestamps.begin(), timestamps.end(), [&](const auto& stamp) {
      graph_stamps.push_back(stamp.toNSec());
    });

    // find the union between the two
    std::vector<uint64_t> union_stamps;
    std::set_intersection(graph_stamps.begin(), graph_stamps.end(),
                          measurement_stamps.begin(), measurement_stamps.end(),
                          std::inserter(union_stamps, union_stamps.begin()));

    // create a map to access measurements based on stamp
    std::map<uint64_t, bs_common::CameraMeasurementMsg::ConstPtr>
        measurement_map;
    std::for_each(
        visual_measurement_buffer_.begin(), visual_measurement_buffer_.end(),
        [&](auto msg) { measurement_map[msg->header.stamp.toNSec()] = msg; });

    // add each measurement as a keyframe if its in the graph
    for (const auto& stamp : union_stamps) {
      const auto msg = measurement_map.at(stamp);
      Keyframe kf(*msg);
      keyframes_.push_back(kf);
      previous_frame_ = msg->header.stamp;
      T_ODOM_BASELINKprev_ =
          visual_map_->GetBaselinkPose(msg->header.stamp).value();
    }

    // remove measurements
    const uint64_t last_stamp = *union_stamps.rbegin();
    while (!visual_measurement_buffer_.empty() &&
           visual_measurement_buffer_.front()->header.stamp.toNSec() <
               last_stamp) {
      visual_measurement_buffer_.pop_front();
    }

    // process visual information in buffer that isn't in the graph yet
    while (!visual_measurement_buffer_.empty()) {
      const auto msg = visual_measurement_buffer_.front();
      if (!ComputeOdometryAndExtendMap(msg)) { break; }
      visual_measurement_buffer_.pop_front();
    }

    is_initialized_ = true;
  }
>>>>>>> 92213680
}

/****************************************************/
/*                                                  */
/*                                                  */
/*                      Helpers                     */
/*                                                  */
/*                                                  */
/****************************************************/

bool VisualOdometry::IsKeyframe(const ros::Time& timestamp,
                                const Eigen::Matrix4d& T_WORLD_BASELINK) {
  if (keyframes_.empty()) { return true; }

  const auto kf_time = (*keyframes_.rbegin()).first;
  Eigen::Matrix4d T_PREVKF_CURFRAME;
  if (!frame_initializer_->GetRelativePose(T_PREVKF_CURFRAME, kf_time,
                                           timestamp)) {
    ROS_WARN_STREAM(
        "Unable to retrieve relative pose from last keyframe: " << timestamp);
    return false;
  }

  // compute rotation adjusted parallax
  Eigen::Matrix3d R_PREVKF_CURFRAME = T_PREVKF_CURFRAME.block<3, 3>(0, 0);
  std::vector<uint64_t> frame1_ids =
      landmark_container_->GetLandmarkIDsInImage(kf_time);
  double total_parallax = 0.0;
  int num_correspondences = 0;
  std::vector<double> parallaxes;
  for (auto& id : frame1_ids) {
    try {
      Eigen::Vector2d p1 = landmark_container_->GetValue(kf_time, id);
      Eigen::Vector2d p2 = landmark_container_->GetValue(timestamp, id);
      Eigen::Vector3d bp2;
      if (!cam_model_->BackProject(p1.cast<int>(), bp2)) { continue; }
      // rotate pixel from current frame to keyframe
      Eigen::Vector3d bp2_in_kf = R_PREVKF_CURFRAME * bp2;
      Eigen::Vector2d bp2_reproj;
      if (!cam_model_->ProjectPoint(bp2_in_kf, bp2_reproj)) { continue; }

      // add to total parallax
      double d = beam::distance(p1, bp2_reproj);
      total_parallax += d;
      num_correspondences++;
    } catch (const std::out_of_range& oor) {}
  }

  const double avg_parallax =
      total_parallax / static_cast<double>(num_correspondences);
  const double percent_tracked =
      num_correspondences / static_cast<double>(frame1_ids.size());

  if (avg_parallax > vo_params_.keyframe_parallax) {
    return true;
  } else if (percent_tracked <= 0.5) {
    return true;
  }
  return false;
}

void VisualOdometry::AddMeasurementsToContainer(
    const bs_common::CameraMeasurementMsg::ConstPtr& msg) {
  // check that message hasnt already been added to container
  const auto times = landmark_container_->GetMeasurementTimes();
  if (times.find(msg->header.stamp) != times.end()) { return; }

  std::map<uint64_t, Eigen::Vector2d> cur_undistorted_measurements;

  // put all measurements into landmark container
  for (const auto& lm : msg->landmarks) {
    Eigen::Vector2d landmark(static_cast<double>(lm.pixel_u),
                             static_cast<double>(lm.pixel_v));
    const cv::Mat landmark_descriptor =
        beam_cv::Descriptor::VectorDescriptorToCvMat({lm.descriptor.data},
                                                     msg->descriptor_type);
    beam_containers::LandmarkMeasurement lm_measurement(
        msg->header.stamp, msg->sensor_id, lm.landmark_id, msg->header.seq,
        landmark, landmark_descriptor);
    landmark_container_->Insert(lm_measurement);

    Eigen::Vector2i rectified_pixel;
    if (cam_model_->UndistortPixel(landmark.cast<int>(), rectified_pixel)) {
      cur_undistorted_measurements.insert(
          {lm.landmark_id, rectified_pixel.cast<double>()});
    }
  }

  // get previous frame undistorted measurements
  if (prev_frame_ != ros::Time(0)) {
    std::map<uint64_t, Eigen::Vector2d> prev_undistorted_measurements;
    std::vector<uint64_t> landmarks =
        landmark_container_->GetLandmarkIDsInImage(prev_frame_);
    for (auto& id : landmarks) {
      try {
        const Eigen::Vector2d prev_measurement =
            landmark_container_->GetValue(prev_frame_, id);

        Eigen::Vector2i rectified_pixel;
        if (cam_model_->UndistortPixel(prev_measurement.cast<int>(),
                                       rectified_pixel)) {
          prev_undistorted_measurements.insert(
              {id, rectified_pixel.cast<double>()});
        }
      } catch (const std::out_of_range& oor) {}
    }

    // get matches to previous frame
    std::vector<cv::Point2f> fp1, fp2;
    std::vector<uint64_t> matched_ids;
    for (const auto& [id, pixel] : prev_undistorted_measurements) {
      if (cur_undistorted_measurements.find(id) !=
          cur_undistorted_measurements.end()) {
        cv::Point2f p1 =
            beam_cv::ConvertKeypoint(prev_undistorted_measurements[id]);
        cv::Point2f p2 =
            beam_cv::ConvertKeypoint(cur_undistorted_measurements[id]);
        fp1.push_back(p1);
        fp2.push_back(p2);
        matched_ids.push_back(id);
      }
    }

    // attempt essential matrix estimation
    cv::Mat K(3, 3, CV_32F);
    cv::eigen2cv(cam_intrinsic_matrix_, K);
    std::vector<uchar> mask;
    cv::findEssentialMat(fp1, fp2, K, cv::RANSAC, 0.99, 2.0, mask);

    // remove outliers from container
    for (size_t i = 0; i < mask.size(); i++) {
      if (mask.at(i) == 0) {
        const auto id = matched_ids[i];
        landmark_container_->Erase(msg->header.stamp, id);
      }
    }
  }
  prev_frame_ = msg->header.stamp;
}

beam::opt<Eigen::Vector3d>
    VisualOdometry::TriangulateLandmark(const uint64_t id) {
  std::vector<Eigen::Matrix4d, beam::AlignMat4d> T_cam_world_v;
  std::vector<Eigen::Vector2i, beam::AlignVec2i> pixels;
  beam_containers::Track track = landmark_container_->GetTrack(id);
  size_t keyframe_observations = 0;
  for (auto& m : track) {
    const auto T_camera_world = visual_map_->GetCameraPose(m.time_point);
    // check if the pose is in the graph
    if (T_camera_world.has_value()) {
      pixels.push_back(m.value.cast<int>());
      T_cam_world_v.push_back(beam::InvertTransform(T_camera_world.value()));
    }
  }
  // must have at least 3 keyframes that have seen the landmark
  if (T_cam_world_v.size() >= 3) {
    // if we've lost track, ease the requirements on new landmarks
    if (track_lost) {
      return beam_cv::Triangulation::TriangulatePoint(cam_model_, T_cam_world_v,
                                                      pixels);
    } else {
      return beam_cv::Triangulation::TriangulatePoint(
          cam_model_, T_cam_world_v, pixels,
          vo_params_.max_triangulation_distance,
          vo_params_.max_triangulation_reprojection);
    }
  }
  return {};
}

void VisualOdometry::GetPixelPointPairs(
    const ros::Time& timestamp,
    std::vector<Eigen::Vector2i, beam::AlignVec2i>& pixels,
    std::vector<Eigen::Vector3d, beam::AlignVec3d>& points) {
  std::vector<std::pair<Eigen::Vector2i, Eigen::Vector3d>> pixel_point_pairs;
  std::vector<uint64_t> landmarks =
      landmark_container_->GetLandmarkIDsInImage(timestamp);
  for (auto& id : landmarks) {
    auto lm = visual_map_->GetInverseDepthLandmark(id);
    if (lm) {
      Eigen::Vector3d camera_t_point = lm->camera_t_point();
      auto T_WORLD_CAMERA = visual_map_->GetCameraPose(lm->anchorStamp());
      if (!T_WORLD_CAMERA.has_value()) { continue; }
      Eigen::Vector3d world_t_point =
          (T_WORLD_CAMERA.value() * camera_t_point.homogeneous()).hnormalized();
      Eigen::Vector2i pixel =
          landmark_container_->GetValue(timestamp, id).cast<int>();
      points.push_back(world_t_point);
      pixels.push_back(pixel);
    }
  }
}

void VisualOdometry::ComputeRelativeOdometry(
    const ros::Time& timestamp, const Eigen::Matrix4d& T_WORLD_BASELINKcur) {
  static uint64_t rel_odom_seq = 0;
  // todo: fix this, the odom pose is garbage, the normal pose is fine
  // const auto prev_kf_pose = visual_map_->GetBaselinkPose(previous_keyframe_);
  // const Eigen::Matrix4d T_WORLD_BASELINKprev = prev_kf_pose.value();
  // const Eigen::Matrix4d T_PREVKF_CURFRAME =
  //     beam::InvertTransform(T_WORLD_BASELINKprev) * T_WORLD_BASELINKcur;
  // const Eigen::Matrix4d T_ODOM_BASELINKcur =
  //     T_ODOM_BASELINKprev_ * T_PREVKF_CURFRAME;
  // // update odom pose
  // T_ODOM_BASELINKprev_ = T_ODOM_BASELINKcur;

  // publish to odometry topic
  const auto odom_msg = bs_common::TransformToOdometryMessage(
      timestamp, rel_odom_seq++, extrinsics_.GetWorldFrameId(),
      extrinsics_.GetBaselinkFrameId(), T_WORLD_BASELINKcur);
  odometry_publisher_.publish(odom_msg);
}

void VisualOdometry::PublishSlamChunk(const Keyframe& keyframe) {
  static uint64_t slam_chunk_seq = 0;
  const Eigen::Matrix4d T_WORLD_BASELINK =
      visual_map_->GetBaselinkPose(keyframe.Stamp()).value();
  bs_common::SlamChunkMsg slam_chunk_msg;
  geometry_msgs::PoseStamped pose_stamped;
  bs_common::EigenTransformToPoseStamped(
      T_WORLD_BASELINK, keyframe.Stamp(), slam_chunk_seq++,
      extrinsics_.GetBaselinkFrameId(), pose_stamped);
  slam_chunk_msg.T_WORLD_BASELINK = pose_stamped;
  slam_chunk_msg.camera_measurement = keyframe.MeasurementMessage();
  slam_chunk_publisher_.publish(slam_chunk_msg);
  // todo: get sub trajectory and publish
}

void VisualOdometry::PublishRelocRequest(const Keyframe& keyframe) {
  static uint64_t reloc_seq = 0;
  const Eigen::Matrix4d T_WORLD_BASELINK =
      visual_map_->GetBaselinkPose(keyframe.Stamp()).value();
  bs_common::RelocRequestMsg reloc_msg;
  geometry_msgs::PoseStamped pose_stamped;
  bs_common::EigenTransformToPoseStamped(
      T_WORLD_BASELINK, keyframe.Stamp(), reloc_seq++,
      extrinsics_.GetBaselinkFrameId(), pose_stamped);
  reloc_msg.T_WORLD_BASELINK = pose_stamped;
  reloc_msg.camera_measurement = keyframe.MeasurementMessage();
  reloc_publisher_.publish(reloc_msg);
}

void VisualOdometry::PublishPose(const ros::Time& timestamp,
                                 const Eigen::Matrix4d& T_WORLD_BASELINK) {
  static uint64_t kf_odom_seq = 0;
  geometry_msgs::PoseStamped msg;
  bs_common::EigenTransformToPoseStamped(T_WORLD_BASELINK, timestamp,
                                         kf_odom_seq++,
                                         extrinsics_.GetBaselinkFrameId(), msg);
  keyframe_publisher_.publish(msg);
}

void VisualOdometry::Initialize(fuse_core::Graph::ConstSharedPtr graph) {
  const auto timestamps = bs_common::CurrentTimestamps(graph);
  const auto current_landmark_ids = bs_common::CurrentLandmarkIDs(graph);
  if (current_landmark_ids.empty()) {
    ROS_ERROR("Cannot use Visual Odometry without initializing with visual "
              "information.");
    throw std::runtime_error{"Cannot use Visual Odometry without "
                             "initializing with visual information."};
  }

  // get measurments as a vector of timestamps
  std::vector<uint64_t> measurement_stamps;
  std::for_each(visual_measurement_buffer_.begin(),
                visual_measurement_buffer_.end(), [&](const auto& msg) {
                  measurement_stamps.push_back(msg->header.stamp.toNSec());
                });

  // get timestamps in graph as a vector
  std::vector<uint64_t> graph_stamps;
  std::for_each(timestamps.begin(), timestamps.end(), [&](const auto& stamp) {
    graph_stamps.push_back(stamp.toNSec());
  });

  // find the union between the two
  std::vector<uint64_t> union_stamps;
  std::set_intersection(graph_stamps.begin(), graph_stamps.end(),
                        measurement_stamps.begin(), measurement_stamps.end(),
                        std::inserter(union_stamps, union_stamps.begin()));

  // create a map to access measurements based on stamp
  std::map<uint64_t, CameraMeasurementMsg::ConstPtr> measurement_map;
  std::for_each(
      visual_measurement_buffer_.begin(), visual_measurement_buffer_.end(),
      [&](auto msg) { measurement_map[msg->header.stamp.toNSec()] = msg; });

  // add each measurement as a keyframe if its in the graph
  for (const auto& stamp : union_stamps) {
    const auto msg = measurement_map.at(stamp);
    Keyframe kf(*msg);
    keyframes_.insert({msg->header.stamp, kf});
    previous_keyframe_ = msg->header.stamp;
    T_ODOM_BASELINKprev_ =
        visual_map_->GetBaselinkPose(msg->header.stamp).value();
  }

  // remove measurements
  const uint64_t last_stamp = *union_stamps.rbegin();
  while (!visual_measurement_buffer_.empty() &&
         visual_measurement_buffer_.front()->header.stamp.toNSec() <
             last_stamp) {
    visual_measurement_buffer_.pop_front();
  }

  // process visual information in buffer that isn't in the graph yet
  while (!visual_measurement_buffer_.empty()) {
    const auto msg = visual_measurement_buffer_.front();
    if (!ComputeOdometryAndExtendMap(msg)) { break; }
    visual_measurement_buffer_.pop_front();
  }

  is_initialized_ = true;
}

} // namespace bs_models<|MERGE_RESOLUTION|>--- conflicted
+++ resolved
@@ -332,72 +332,7 @@
   visual_map_->UpdateGraph(graph);
 
   // do initial setup
-<<<<<<< HEAD
   if (!is_initialized_) { Initialize(graph); }
-=======
-  if (!is_initialized_) {
-    const auto current_landmark_ids = bs_common::CurrentLandmarkIDs(graph);
-    if (current_landmark_ids.empty()) {
-      ROS_ERROR("Cannot use Visual Odometry without initializing with visual "
-                "information.");
-      throw std::runtime_error{"Cannot use Visual Odometry without "
-                               "initializing with visual information."};
-    }
-
-    // get measurments as a vector of timestamps
-    std::vector<uint64_t> measurement_stamps;
-    std::for_each(visual_measurement_buffer_.begin(),
-                  visual_measurement_buffer_.end(), [&](const auto& msg) {
-                    measurement_stamps.push_back(msg->header.stamp.toNSec());
-                  });
-
-    // get timestamps in graph as a vector
-    std::vector<uint64_t> graph_stamps;
-    std::for_each(timestamps.begin(), timestamps.end(), [&](const auto& stamp) {
-      graph_stamps.push_back(stamp.toNSec());
-    });
-
-    // find the union between the two
-    std::vector<uint64_t> union_stamps;
-    std::set_intersection(graph_stamps.begin(), graph_stamps.end(),
-                          measurement_stamps.begin(), measurement_stamps.end(),
-                          std::inserter(union_stamps, union_stamps.begin()));
-
-    // create a map to access measurements based on stamp
-    std::map<uint64_t, bs_common::CameraMeasurementMsg::ConstPtr>
-        measurement_map;
-    std::for_each(
-        visual_measurement_buffer_.begin(), visual_measurement_buffer_.end(),
-        [&](auto msg) { measurement_map[msg->header.stamp.toNSec()] = msg; });
-
-    // add each measurement as a keyframe if its in the graph
-    for (const auto& stamp : union_stamps) {
-      const auto msg = measurement_map.at(stamp);
-      Keyframe kf(*msg);
-      keyframes_.push_back(kf);
-      previous_frame_ = msg->header.stamp;
-      T_ODOM_BASELINKprev_ =
-          visual_map_->GetBaselinkPose(msg->header.stamp).value();
-    }
-
-    // remove measurements
-    const uint64_t last_stamp = *union_stamps.rbegin();
-    while (!visual_measurement_buffer_.empty() &&
-           visual_measurement_buffer_.front()->header.stamp.toNSec() <
-               last_stamp) {
-      visual_measurement_buffer_.pop_front();
-    }
-
-    // process visual information in buffer that isn't in the graph yet
-    while (!visual_measurement_buffer_.empty()) {
-      const auto msg = visual_measurement_buffer_.front();
-      if (!ComputeOdometryAndExtendMap(msg)) { break; }
-      visual_measurement_buffer_.pop_front();
-    }
-
-    is_initialized_ = true;
-  }
->>>>>>> 92213680
 }
 
 /****************************************************/
@@ -611,7 +546,7 @@
   odometry_publisher_.publish(odom_msg);
 }
 
-void VisualOdometry::PublishSlamChunk(const Keyframe& keyframe) {
+void VisualOdometry::PublishSlamChunk(const vision::Keyframe& keyframe) {
   static uint64_t slam_chunk_seq = 0;
   const Eigen::Matrix4d T_WORLD_BASELINK =
       visual_map_->GetBaselinkPose(keyframe.Stamp()).value();
@@ -626,7 +561,7 @@
   // todo: get sub trajectory and publish
 }
 
-void VisualOdometry::PublishRelocRequest(const Keyframe& keyframe) {
+void VisualOdometry::PublishRelocRequest(const vision::Keyframe& keyframe) {
   static uint64_t reloc_seq = 0;
   const Eigen::Matrix4d T_WORLD_BASELINK =
       visual_map_->GetBaselinkPose(keyframe.Stamp()).value();
@@ -680,7 +615,7 @@
                         std::inserter(union_stamps, union_stamps.begin()));
 
   // create a map to access measurements based on stamp
-  std::map<uint64_t, CameraMeasurementMsg::ConstPtr> measurement_map;
+  std::map<uint64_t, bs_common::CameraMeasurementMsg::ConstPtr> measurement_map;
   std::for_each(
       visual_measurement_buffer_.begin(), visual_measurement_buffer_.end(),
       [&](auto msg) { measurement_map[msg->header.stamp.toNSec()] = msg; });
@@ -688,7 +623,7 @@
   // add each measurement as a keyframe if its in the graph
   for (const auto& stamp : union_stamps) {
     const auto msg = measurement_map.at(stamp);
-    Keyframe kf(*msg);
+    vision::Keyframe kf(*msg);
     keyframes_.insert({msg->header.stamp, kf});
     previous_keyframe_ = msg->header.stamp;
     T_ODOM_BASELINKprev_ =
