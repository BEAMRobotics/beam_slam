#include <bs_models/visual_odometry.h>

#include <fuse_core/transaction.h>
#include <pluginlib/class_list_macros.h>
#include <std_msgs/Time.h>
#include <std_msgs/UInt64MultiArray.h>

#include <beam_cv/OpenCVConversions.h>
#include <beam_cv/Utils.h>
#include <beam_cv/descriptors/Descriptors.h>
#include <beam_cv/detectors/Detectors.h>
#include <beam_cv/geometry/AbsolutePoseEstimator.h>
#include <beam_cv/geometry/RelativePoseEstimator.h>
#include <beam_cv/geometry/Triangulation.h>
#include <bs_common/utils.h>

// Register this sensor model with ROS as a plugin.
PLUGINLIB_EXPORT_CLASS(bs_models::VisualOdometry, fuse_core::SensorModel)

namespace bs_models {

using namespace vision;

VisualOdometry::VisualOdometry()
    : fuse_core::AsyncSensorModel(1),
      device_id_(fuse_core::uuid::NIL),
      throttled_measurement_callback_(std::bind(
          &VisualOdometry::processMeasurements, this, std::placeholders::_1)) {}

void VisualOdometry::onInit() {
  // Read settings from the parameter sever
  device_id_ = fuse_variables::loadDeviceId(private_node_handle_);
  vo_params_.loadFromROS(private_node_handle_);
  calibration_params_.loadFromROS();

  // create frame initializer (inertial, lidar, constant velocity)
  frame_initializer_ =
      bs_models::frame_initializers::FrameInitializerBase::Create(
          vo_params_.frame_initializer_config);

  // Load camera model and create visua map object
  cam_model_ = beam_calibration::CameraModel::Create(
      calibration_params_.cam_intrinsics_path);
  visual_map_ = std::make_shared<VisualMap>(
      cam_model_, vo_params_.reprojection_loss,
      Eigen::Matrix2d::Identity() * vo_params_.reprojection_covariance_weight);

  // Initialize landmark measurement container
  landmark_container_ = std::make_shared<beam_containers::LandmarkContainer>();

  // create pose refiner for motion only BA
  pose_refiner_ = std::make_shared<beam_cv::PoseRefinement>(1e-1, true, 1.0);

  // get extrinsics
  extrinsics_.GetT_CAMERA_BASELINK(T_cam_baselink_);
}

void VisualOdometry::onStart() {
  // setup subscribers
  measurement_subscriber_ =
      private_node_handle_.subscribe<CameraMeasurementMsg>(
          ros::names::resolve(vo_params_.visual_measurement_topic), 100,
          &ThrottledMeasurementCallback::callback,
          &throttled_measurement_callback_,
          ros::TransportHints().tcpNoDelay(false));

  // setup publishers
  odometry_publisher_ =
      private_node_handle_.advertise<nav_msgs::Odometry>("odom/relative", 100);
  keyframe_publisher_ =
      private_node_handle_.advertise<nav_msgs::Odometry>("odom/keyframes", 100);
  slam_chunk_publisher_ =
      private_node_handle_.advertise<bs_common::SlamChunkMsg>(
          "/local_mapper/slam_results", 100);
  reloc_publisher_ = private_node_handle_.advertise<bs_common::RelocRequestMsg>(
      "/local_mapper/reloc_request", 100);
}

void VisualOdometry::processMeasurements(
    const CameraMeasurementMsg::ConstPtr& msg) {
  ROS_INFO_STREAM_ONCE(
      "VisualOdometry received VISUAL measurements: " << msg->header.stamp);

  // add measurements to local container
  AddMeasurementsToContainer(msg);

  // buffer the message
  visual_measurement_buffer_.push_back(msg);

  // don't process until we have initialized
  if (!is_initialized_) { return; }

  while (!visual_measurement_buffer_.empty()) {
    // retrieve and process the message at the front of the buffer
    const auto current_msg = visual_measurement_buffer_.front();
    const auto success = ComputeOdometryAndExtendMap(current_msg);

    // ! This should only fail if the frame initializer fails, in which
    // ! case we just need to wait until it succeeds
    if (!success) { break; }

    visual_measurement_buffer_.pop_front();
  }

  // remove measurements from container if we are over the limit
  while (landmark_container_->NumImages() > vo_params_.max_container_size) {
    landmark_container_->PopFront();
  }
}

bool VisualOdometry::ComputeOdometryAndExtendMap(
    const CameraMeasurementMsg::ConstPtr& msg) {
  // odometry sequence numbers
  static uint64_t rel_odom_seq = 0;
  static uint64_t kf_odom_seq = 0;

  // estimate pose of frame wrt current graph
  Eigen::Matrix4d T_WORLD_BASELINKcur;
  const auto localization_success =
      LocalizeFrame(msg->header.stamp, T_WORLD_BASELINKcur);

  if (!localization_success) { return false; }

  // publish relative odometry
  const Eigen::Matrix4d T_WORLD_BASELINKprev =
      visual_map_->GetBaselinkPose(keyframes_.back().Stamp()).value();
  const Eigen::Matrix4d T_PREVKF_CURFRAME =
      beam::InvertTransform(T_WORLD_BASELINKprev) * T_WORLD_BASELINKcur;
  const Eigen::Matrix4d T_ODOM_BASELINKcur =
      T_ODOM_BASELINKprevkf_ * T_PREVKF_CURFRAME;
  const auto odom_msg = bs_common::TransformToOdometryMessage(
      msg->header.stamp, rel_odom_seq++, extrinsics_.GetWorldFrameId(),
      extrinsics_.GetBaselinkFrameId(), T_ODOM_BASELINKcur);
  odometry_publisher_.publish(odom_msg);

  // todo: add every pose to the graph even if not keyframe?
  // todo: otherwise IO will add poses itself?
  // auto transaction = fuse_core::Transaction::make_shared();
  // transaction->stamp(msg->header.stamp);
  // visual_map_->AddBaselinkPose(T_WORLD_BASELINKcur, msg->header.stamp,
  // transaction); sendTransaction(transaction);

  if (IsKeyframe(msg->header.stamp, T_WORLD_BASELINKcur)) {
    ROS_INFO_STREAM(
        "VisualOdometry: New keyframe detected at: " << msg->header.stamp);
    Keyframe kf(*msg);
    keyframes_.push_back(kf);
    ExtendMap(T_WORLD_BASELINKcur);

    // publish keyframe as odometry
    const auto kf_odom_msg = bs_common::TransformToOdometryMessage(
        kf.Stamp(), kf_odom_seq++, extrinsics_.GetWorldFrameId(),
        extrinsics_.GetBaselinkFrameId(), T_WORLD_BASELINKcur);
    keyframe_publisher_.publish(kf_odom_msg);

    // publish reloc request at given rate
    if ((kf.Stamp() - previous_reloc_request_).toSec() >
        vo_params_.reloc_request_period) {
      ROS_INFO_STREAM("Publishing reloc request at: " << kf.Stamp());
      previous_reloc_request_ = kf.Stamp();
      PublishRelocRequest(kf);
    }

    // update odom pose if its a keyframe
    T_ODOM_BASELINKprevkf_ = T_ODOM_BASELINKcur;
  }

  return true;
}

bool VisualOdometry::LocalizeFrame(const ros::Time& img_time,
                                   Eigen::Matrix4d& T_WORLD_BASELINK) {
  const auto prev_kf = keyframes_.back();
  Eigen::Matrix4d T_PREVKF_CURFRAME;
  if (!frame_initializer_->GetRelativePose(T_PREVKF_CURFRAME, prev_kf.Stamp(),
                                           img_time)) {
    ROS_WARN_STREAM("Unable to estimate pose from frame initializer, "
                    "buffering frame: "
                    << img_time);
    return false;
  }
  const auto prev_kf_pose = visual_map_->GetBaselinkPose(prev_kf.Stamp());
  if (!prev_kf_pose.has_value()) {
    ROS_ERROR_STREAM(__func__ << ": Cannot retrieve previous keyframe pose:"
                              << prev_kf.Stamp());
    throw std::runtime_error("Cannot retrieve previous keyframe pose.");
  }
  // estimate T_WORLD_BASELINK using the relative motion from frame init
  const Eigen::Matrix4d T_WORLD_BASELINKprev = prev_kf_pose.value();
  // T_WORLD_BASELINK = T_WORLD_BASELINKprev * T_PREVKF_CURFRAME;
  T_WORLD_BASELINK = T_WORLD_BASELINKprev;

  // get 2d-3d correspondences
  std::vector<Eigen::Vector2i, beam::AlignVec2i> pixels;
  std::vector<Eigen::Vector3d, beam::AlignVec3d> points;
  GetPixelPointPairs(img_time, pixels, points);
  // perform motion only BA to refine estimate
  if (pixels.size() >= 10) {
    Eigen::Matrix4d T_CAMERA_WORLD_est = beam::InvertTransform(
        T_WORLD_BASELINK * beam::InvertTransform(T_cam_baselink_));
    Eigen::Matrix4d T_CAMERA_WORLD_ref = pose_refiner_->RefinePose(
        T_CAMERA_WORLD_est, cam_model_, pixels, points);
    // std::cout << "\n" << img_time << std::endl;
    // std::cout << pixels.size() << std::endl;
    // std::cout << T_WORLD_BASELINK << std::endl;
    auto T_WORLD_BASELINK =
        beam::InvertTransform(T_CAMERA_WORLD_ref) * T_cam_baselink_;
    // std::cout << T_WORLD_BASELINK << std::endl;
  }

  return true;
}

bool VisualOdometry::IsKeyframe(const ros::Time& img_time,
                                const Eigen::Matrix4d& T_WORLD_BASELINK) {
  if (keyframes_.empty()) { return true; }

  const auto kf_time = keyframes_.back().Stamp();
  const Eigen::Matrix4d kf_pose = visual_map_->GetBaselinkPose(kf_time).value();

  if (vo_params_.use_parallax) {
    // check for parallax
    const auto avg_parallax =
        landmark_container_->ComputeParallax(kf_time, img_time, false);
    if (avg_parallax > vo_params_.keyframe_parallax) { return true; }
  } else {
    // check for movement
    const auto passed_motion = beam::PassedMotionThreshold(
        T_WORLD_BASELINK, kf_pose, vo_params_.keyframe_rotation_deg,
        vo_params_.keyframe_translation_m, true);
    if (passed_motion) { return true; }
  }

  // check for max duration in case of no motion
  if ((img_time - kf_time).toSec() > vo_params_.keyframe_max_duration) {
    return true;
  }

  return false;
}

void VisualOdometry::ExtendMap(const Eigen::Matrix4d& T_WORLD_BASELINK) {
  // get current and previous keyframe timestamp
  const auto prev_kf_time = (keyframes_[keyframes_.size() - 2]).Stamp();
  const auto cur_kf_time = keyframes_.back().Stamp();

  // create transaction for this keyframe
  auto transaction = fuse_core::Transaction::make_shared();
  transaction->stamp(cur_kf_time);

  // add pose to map
  visual_map_->AddBaselinkPose(T_WORLD_BASELINK, cur_kf_time, transaction);
  // TODO: add angular velocity and linear acceleration variables, so the motion
  // model works

  // add prior if using a frame initializer
  if (frame_initializer_ && vo_params_.use_pose_priors) {
    auto prior = MakeFrameInitPrior(cur_kf_time, vo_params_.prior_covariance);
    transaction->addConstraint(prior);
  }

  // process each landmark
  const auto landmarks =
      landmark_container_->GetLandmarkIDsInImage(cur_kf_time);
  auto process_landmark = [&](const auto& id) {
    if (visual_map_->GetLandmark(id)) {
      Eigen::Vector2d pixel;
      try {
        pixel = landmark_container_->GetValue(cur_kf_time, id);
      } catch (const std::out_of_range& oor) { return; }
      // add constraint
      visual_map_->AddVisualConstraint(cur_kf_time, id, pixel, transaction);
    } else {
      // triangulate and add landmark
      const auto initial_point = TriangulateLandmark(id);
      if (!initial_point.has_value()) { return; }
      visual_map_->AddLandmark(initial_point.value(), id, transaction);

      // add constraints to keyframes that view its
      for (const auto& kf : keyframes_) {
        const auto stamp = kf.Stamp();
        Eigen::Vector2d pixel;
        try {
          pixel = landmark_container_->GetValue(stamp, id);
        } catch (const std::out_of_range& oor) { continue; }
        visual_map_->AddVisualConstraint(stamp, id, pixel, transaction);
      }
    }
  };
  std::for_each(landmarks.begin(), landmarks.end(), process_landmark);

  sendTransaction(transaction);
}

beam::opt<Eigen::Vector3d>
    VisualOdometry::TriangulateLandmark(const uint64_t id) {
  std::vector<Eigen::Matrix4d, beam::AlignMat4d> T_cam_world_v;
  std::vector<Eigen::Vector2i, beam::AlignVec2i> pixels;
  beam_containers::Track track = landmark_container_->GetTrack(id);
  for (auto& m : track) {
    const auto T_world_camera = visual_map_->GetCameraPose(m.time_point);
    // check if the pose is in the graph (keyframe)
    if (T_world_camera.has_value()) {
      pixels.push_back(m.value.cast<int>());
      T_cam_world_v.push_back(T_world_camera.value().inverse());
    }
  }
  // triangulate new points
<<<<<<< HEAD
  if (T_cam_world_v.size() >= 5) {
=======
  if (T_cam_world_v.size() >= 3) {
>>>>>>> 8f24c035
    return beam_cv::Triangulation::TriangulatePoint(cam_model_, T_cam_world_v,
                                                    pixels);
  }
  return {};
}

void VisualOdometry::onGraphUpdate(fuse_core::Graph::ConstSharedPtr graph) {
  // ! known issue: if slam initialization doesn't recieve any visual
  // ! measurements, we need to set the first keyframe ourselves rather than
  // ! from the graph - use reference to most recent pose in graph to localize
  ROS_INFO_STREAM_ONCE("VisualOdometry: Received initial graph.");

  // all timestamps in the new graph
  const auto timestamps = bs_common::CurrentTimestamps(graph);

  // publish marginalized keyframes
  if (is_initialized_) {
    while (!keyframes_.empty() &&
           timestamps.find(keyframes_.front().Stamp()) == timestamps.end()) {
      PublishSlamChunk(keyframes_.front());
      keyframes_.pop_front();
    }
  }

  // Update graph object in visual map
  visual_map_->UpdateGraph(graph);

  // do initial setup
  if (!is_initialized_) {
    is_initialized_ = true;
    while (!visual_measurement_buffer_.empty()) {
      auto msg = visual_measurement_buffer_.front();
      if (msg->header.stamp < *timestamps.begin()) {
        visual_measurement_buffer_.pop_front();
        continue;
      }
      if (timestamps.find(msg->header.stamp) != timestamps.end()) {
        // measurement exists in graph -> therefore its a keyframe
        Keyframe kf(*msg);
        keyframes_.push_back(kf);
        // remove measurement
        visual_measurement_buffer_.pop_front();
        continue;
      }
      // process message that isnt in graph yet
      const auto success = ComputeOdometryAndExtendMap(msg);
      if (!success) {
        // ! break and wait in normal loop for frame initializer to catch up
        break;
      }
      visual_measurement_buffer_.pop_front();
    }
  }
}

std::shared_ptr<fuse_constraints::AbsolutePose3DStampedConstraint>
    VisualOdometry::MakeFrameInitPrior(
        const ros::Time& frame_time,
        const Eigen::Matrix<double, 6, 6>& covariance) {
  const auto position = visual_map_->GetPosition(frame_time);
  const auto orientation = visual_map_->GetOrientation(frame_time);
  fuse_core::Vector7d mean;
  mean << position->x(), position->y(), position->z(), orientation->w(),
      orientation->x(), orientation->y(), orientation->z();
  return std::make_shared<fuse_constraints::AbsolutePose3DStampedConstraint>(
      "FRAMEINITIALIZERPRIOR", *position, *orientation, mean, covariance);
}

void VisualOdometry::AddMeasurementsToContainer(
    const CameraMeasurementMsg::ConstPtr& msg) {
  // check that message hasnt already been added to container
  const auto times = landmark_container_->GetMeasurementTimes();
  if (times.find(msg->header.stamp.toNSec()) != times.end()) { return; }

  // put all measurements into landmark container
  for (const auto& lm : msg->landmarks) {
    Eigen::Vector2d landmark(static_cast<double>(lm.pixel_u),
                             static_cast<double>(lm.pixel_v));
    cv::Mat landmark_descriptor = beam_cv::Descriptor::VectorDescriptorToCvMat(
        {lm.descriptor.data}, msg->descriptor_type);
    beam_containers::LandmarkMeasurement lm_measurement(
        msg->header.stamp, msg->sensor_id, lm.landmark_id, msg->header.seq,
        landmark, landmark_descriptor);
    landmark_container_->Insert(lm_measurement);
  }
}

void VisualOdometry::GetPixelPointPairs(
    const ros::Time& img_time,
    std::vector<Eigen::Vector2i, beam::AlignVec2i>& pixels,
    std::vector<Eigen::Vector3d, beam::AlignVec3d>& points) {
  std::vector<std::pair<Eigen::Vector2i, Eigen::Vector3d>> pixel_point_pairs;
  std::vector<uint64_t> landmarks =
      landmark_container_->GetLandmarkIDsInImage(img_time);
  for (auto& id : landmarks) {
    fuse_variables::Point3DLandmark::SharedPtr lm =
        visual_map_->GetLandmark(id);
    if (lm) {
      Eigen::Vector3d point = lm->point();
      Eigen::Vector2i pixel =
          landmark_container_->GetValue(img_time, id).cast<int>();
      points.push_back(point);
      pixels.push_back(pixel);
    }
  }
}

void VisualOdometry::PublishSlamChunk(const Keyframe& keyframe) {
  static uint64_t slam_chunk_seq = 0;
  const Eigen::Matrix4d T_WORLD_BASELINK =
      visual_map_->GetBaselinkPose(keyframe.Stamp()).value();
  bs_common::SlamChunkMsg slam_chunk_msg;
  geometry_msgs::PoseStamped pose_stamped;
  bs_common::EigenTransformToPoseStamped(
      T_WORLD_BASELINK, keyframe.Stamp(), slam_chunk_seq++,
      extrinsics_.GetBaselinkFrameId(), pose_stamped);
  slam_chunk_msg.T_WORLD_BASELINK = pose_stamped;
  slam_chunk_msg.camera_measurement = keyframe.MeasurementMessage();
  slam_chunk_publisher_.publish(slam_chunk_msg);
}

void VisualOdometry::PublishRelocRequest(const Keyframe& keyframe) {
  static uint64_t reloc_seq = 0;
  const Eigen::Matrix4d T_WORLD_BASELINK =
      visual_map_->GetBaselinkPose(keyframe.Stamp()).value();
  bs_common::RelocRequestMsg reloc_msg;
  geometry_msgs::PoseStamped pose_stamped;
  bs_common::EigenTransformToPoseStamped(
      T_WORLD_BASELINK, keyframe.Stamp(), reloc_seq++,
      extrinsics_.GetBaselinkFrameId(), pose_stamped);
  reloc_msg.T_WORLD_BASELINK = pose_stamped;
  reloc_msg.camera_measurement = keyframe.MeasurementMessage();
  reloc_publisher_.publish(reloc_msg);
}

} // namespace bs_models<|MERGE_RESOLUTION|>--- conflicted
+++ resolved
@@ -306,11 +306,8 @@
     }
   }
   // triangulate new points
-<<<<<<< HEAD
   if (T_cam_world_v.size() >= 5) {
-=======
-  if (T_cam_world_v.size() >= 3) {
->>>>>>> 8f24c035
+
     return beam_cv::Triangulation::TriangulatePoint(cam_model_, T_cam_world_v,
                                                     pixels);
   }
