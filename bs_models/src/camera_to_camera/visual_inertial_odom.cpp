--- conflicted
+++ resolved
@@ -81,30 +81,15 @@
   /***********************************************************
    *                  Subscribe to topics                    *
    ***********************************************************/
-<<<<<<< HEAD
   image_subscriber_ = node_handle_.subscribe<sensor_msgs::Image>(
       ros::names::resolve(camera_params_.image_topic), 1000,
       &ThrottledImageCallback::callback, &throttled_image_callback_,
       ros::TransportHints().tcpNoDelay(false));
 
   imu_subscriber_ = node_handle_.subscribe<sensor_msgs::Imu>(
-      ros::names::resolve(camera_params_.imu_topic), 1000,
+      ros::names::resolve(camera_params_.imu_topic), 10000,
       &ThrottledIMUCallback::callback, &throttled_imu_callback_,
       ros::TransportHints().tcpNoDelay(false));
-
-  path_subscriber_ = private_node_handle_.subscribe(
-      camera_params_.init_path_topic, 1, &VisualInertialOdom::processInitPath,
-      this);
-  submap_subscriber_ = private_node_handle_.subscribe(
-      "/visual_submap", 10, &VisualInertialOdom::processSubmap, this);
-=======
-  image_subscriber_ = node_handle_.subscribe(camera_params_.image_topic, 1000,
-                                             &ThrottledImageCallback::callback,
-                                             &throttled_image_callback_);
-  imu_subscriber_ = node_handle_.subscribe(camera_params_.imu_topic, 10000,
-                                           &ThrottledIMUCallback::callback,
-                                           &throttled_imu_callback_);
->>>>>>> 1ec07b11
   /***********************************************************
    *                 Advertise publishers                    *
    ***********************************************************/
