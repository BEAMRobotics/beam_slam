#include <basalt/spline/se3_spline.h>
#include <fuse_constraints/absolute_pose_3d_stamped_constraint.h>
#include <fuse_constraints/relative_pose_3d_stamped_constraint.h>
#include <fuse_core/constraint.h>
#include <fuse_core/uuid.h>
#include <fuse_core/variable.h>
#include <fuse_graphs/hash_graph.h>
#include <gtest/gtest.h>

#include <beam_utils/filesystem.h>
#include <beam_utils/math.h>
#include <beam_utils/pointclouds.h>
#include <beam_utils/se3.h>

#include <bs_constraints/global/absolute_constraint.h>
#include <bs_constraints/inertial/absolute_imu_state_3d_stamped_constraint.h>
#include <bs_constraints/inertial/relative_imu_state_3d_stamped_constraint.h>
#include <bs_constraints/relative_pose/relative_constraints.h>
#include <bs_models/imu/imu_preintegration.h>
#include <test_utils.h>

void OutputResults(const std::string& output_pcd,
                   const std::vector<bs_common::ImuState>& imu_states) {
  pcl::PointCloud<pcl::PointXYZRGBL> cloud;
  for (const auto& imu_state : imu_states) {
    pcl::PointCloud<pcl::PointXYZRGBL> current_state_cloud =
        bs_common::ImuStateToCloudInWorld(imu_state);
    cloud += current_state_cloud;
  }
  beam::SavePointCloud<pcl::PointXYZRGBL>(output_pcd, cloud);
}

int CountVariables(
    const fuse_core::Transaction::const_variable_range& variable_range) {
  int counter = 0;
  for (auto iter = variable_range.begin(); iter != variable_range.end();
       iter++) {
    counter++;
  }
  return counter;
}

int CountConstraints(
    const fuse_core::Transaction::const_constraint_range& constraint_range) {
  int counter = 0;
  for (auto iter = constraint_range.begin(); iter != constraint_range.end();
       iter++) {
    counter++;
  }
  return counter;
}

void CalculateRelativeMotion(const bs_common::ImuState& IS1,
                             const bs_common::ImuState& IS2,
                             ros::Duration& delta_t,
                             Eigen::Quaterniond& delta_q,
                             Eigen::Vector3d& delta_p,
                             Eigen::Vector3d& delta_v) {
  // calculate change in time
  delta_t = ros::Duration(IS2.Stamp() - IS1.Stamp());
  const double& dt = delta_t.toSec();

  // calculate change in motion
  const Eigen::Matrix3d& R1_transpose = IS1.OrientationMat().transpose();
  delta_q = R1_transpose * IS2.OrientationMat();
  delta_v = R1_transpose *
            (IS2.VelocityVec() - IS1.VelocityVec() - GRAVITY_WORLD * dt);
  delta_p =
      R1_transpose * (IS2.PositionVec() - IS1.PositionVec() -
                      IS1.VelocityVec() * dt - 0.5 * GRAVITY_WORLD * dt * dt);
}

class Data {
public:
  Data() {
    // set time of simulation
    int64_t t_sim_end = t_sim_start + t_sim_duration;

    // set times of IMU states by converting nSec to Sec
    ros::Time t1_ros = ros::Time(t_sim_start * 1e-9);
    ros::Time t2_ros = ros::Time((t_sim_start + t_sim_end) * 0.5 * 1e-9);
    ros::Time t3_ros = ros::Time(t_sim_end * 1e-9);

    // generate spline
    basalt::Se3Spline<5> gt_spline(t_sim_knot_interval, t_sim_start);
    gt_spline.genRandomTrajectory(num_knots);

    // create synthetic imu measurements
    for (int64_t t_ns = t_sim_start; t_ns < t_sim_end + dt_ns; t_ns += dt_ns) {
      // get state in middle of interval
      Sophus::SE3d pose = gt_spline.pose(t_ns + dt_ns / 2);
      Eigen::Vector3d rot_vel_body = gt_spline.rotVelBody(t_ns + dt_ns / 2);
      Eigen::Vector3d lin_accel_body =
          pose.so3().inverse() *
          (gt_spline.transAccelWorld(t_ns + dt_ns / 2) - GRAVITY_WORLD);

      // assign info to start of interval in imu data
      bs_common::IMUData imu_data;
      imu_data.t = ros::Time(t_ns * 1e-9); // [sec]
      imu_data.w = rot_vel_body;           // [rad/sec]
      imu_data.a = lin_accel_body;         // [m/sec^2]

      // populate ground truth imu measurements buffer
      imu_data_gt.emplace_back(imu_data);

      // get ground truth pose every second between start and end exclusive
      if (t_ns % int64_t(1e9) == 0 && t_ns > t_sim_start && t_ns < t_sim_end) {
        Eigen::Matrix3d q_k_mat = gt_spline.pose(t_ns).so3().matrix();
        Eigen::Vector3d p_k_vec = gt_spline.pose(t_ns).translation();
        Eigen::Vector3d v_k_vec = gt_spline.transVelWorld(t_ns);
        Eigen::Quaterniond q_k_quat(q_k_mat);
        Eigen::Matrix4d T_WORLD_IMU_k;
        beam::QuaternionAndTranslationToTransformMatrix(q_k_quat, p_k_vec,
                                                        T_WORLD_IMU_k);
        pose_gt.emplace_back(T_WORLD_IMU_k);
        linear_velocity_gt.emplace_back(v_k_vec);
      }
    }

    std::cout << "Generated " << pose_gt.size() << " GT poses, "
              << linear_velocity_gt.size() << " GT velocities, and "
              << imu_data_gt.size() << " GT IMU data measurements\n";

    // set IMU State 1
    Sophus::SE3d pose1 = gt_spline.pose(t1_ros.toNSec());
    Eigen::Matrix3d q1_mat = pose1.so3().matrix();
    q1_quat = q1_mat;
    p1_vec = pose1.translation();
    v1_vec = gt_spline.transVelWorld(t1_ros.toNSec());
    bs_common::ImuState IS1_temp(t1_ros, q1_quat, p1_vec, v1_vec);
    IS1 = std::move(IS1_temp);

    // set IMU State 2
    Sophus::SE3d pose2 = gt_spline.pose(t2_ros.toNSec());
    Eigen::Matrix3d q2_mat = pose2.so3().matrix();
    q2_quat = q2_mat;
    p2_vec = pose2.translation();
    v2_vec = gt_spline.transVelWorld(t2_ros.toNSec());
    bs_common::ImuState IS2_temp(t2_ros, q2_quat, p2_vec, v2_vec);
    IS2 = std::move(IS2_temp);

    // set IMU State 3
    Sophus::SE3d pose3 = gt_spline.pose(t3_ros.toNSec());
    Eigen::Matrix3d q3_mat = pose3.so3().matrix();
    q3_quat = q3_mat;
    p3_vec = pose3.translation();
    v3_vec = gt_spline.transVelWorld(t3_ros.toNSec());
    bs_common::ImuState IS3_temp(t3_ros, q3_quat, p3_vec, v3_vec);
    IS3 = std::move(IS3_temp);

    // calculate relative motion deltas between states
    CalculateRelativeMotion(IS1, IS2, delta_t_12, delta_q_12, delta_p_12,
                            delta_v_12);
    CalculateRelativeMotion(IS2, IS3, delta_t_23, delta_q_23, delta_p_23,
                            delta_v_23);
  }

  // spline parameters
  int num_knots = 15;
  int64_t t_sim_start = 0;            // [nano sec]
  int64_t t_sim_knot_interval = 10e9; // 10e9 ns = 10 s
  int64_t t_sim_duration = 20e9;      // 20e9 ns = 20 s
  int64_t dt_ns = 1e7;                // 1e7 ns = 10ms = 100Hz

  // buffers
  std::vector<bs_common::IMUData> imu_data_gt;
  std::vector<Eigen::Matrix4d> pose_gt;
  std::vector<Eigen::Vector3d> linear_velocity_gt;

  // Imu State 1
  bs_common::ImuState IS1;
  Eigen::Quaterniond q1_quat;
  Eigen::Vector3d p1_vec;
  Eigen::Vector3d v1_vec;

  // Imu State 2
  bs_common::ImuState IS2;
  Eigen::Quaterniond q2_quat;
  Eigen::Vector3d p2_vec;
  Eigen::Vector3d v2_vec;

  // Imu State 3
  bs_common::ImuState IS3;
  Eigen::Quaterniond q3_quat;
  Eigen::Vector3d p3_vec;
  Eigen::Vector3d v3_vec;

  // Imu State deltas
  ros::Duration delta_t_12;
  Eigen::Quaterniond delta_q_12;
  Eigen::Vector3d delta_p_12;
  Eigen::Vector3d delta_v_12;

  ros::Duration delta_t_23;
  Eigen::Quaterniond delta_q_23;
  Eigen::Vector3d delta_p_23;
  Eigen::Vector3d delta_v_23;
};

int AddConstraints(const fuse_core::Transaction::SharedPtr& transaction,
                   fuse_graphs::HashGraph& graph) {
  // instantiate constraints counter
  int counter{0};

  // instantiate dummy constraints
  bs_constraints::inertial::RelativeImuState3DStampedConstraint
      dummy_relative_constraint;
  bs_constraints::inertial::AbsoluteImuState3DStampedConstraint
      dummy_absolute_constraint;

  // add constraints from transaction to hashgraph
  auto added_constraints = transaction->addedConstraints();
  for (auto iter = added_constraints.begin(); iter != added_constraints.end();
       iter++) {
    if (iter->type() == dummy_relative_constraint.type()) {
      auto constraint = dynamic_cast<
          const bs_constraints::inertial::RelativeImuState3DStampedConstraint&>(
          *iter);
      auto constraint_ptr = bs_constraints::inertial::
          RelativeImuState3DStampedConstraint::make_shared(constraint);
      graph.addConstraint(constraint_ptr);
      counter++;
    } else if (iter->type() == dummy_absolute_constraint.type()) {
      auto constraint = dynamic_cast<
          const bs_constraints::inertial::AbsoluteImuState3DStampedConstraint&>(
          *iter);
      auto constraint_ptr = bs_constraints::inertial::
          AbsoluteImuState3DStampedConstraint::make_shared(constraint);
      graph.addConstraint(constraint_ptr);
      counter++;
    } else {
      return counter;
    }
  }
  return counter;
}

std::vector<fuse_core::UUID>
    AddVariables(const fuse_core::Transaction::SharedPtr& transaction,
                 fuse_graphs::HashGraph& graph) {
  // instantiate dummy fuse/beam variables
  fuse_variables::Orientation3DStamped dummy_orientation;
  fuse_variables::Position3DStamped dummy_position;
  fuse_variables::VelocityLinear3DStamped dummy_velocity;
  bs_variables::GyroscopeBias3DStamped dummy_imu_bias_gyro;
  bs_variables::AccelerationBias3DStamped dummy_imu_bias_accel;
  std::vector<fuse_core::UUID> uuids;

  // add variables from transaction to hashgraph
  auto added_variables = transaction->addedVariables();
  for (auto iter = added_variables.begin(); iter != added_variables.end();
       iter++) {
    if (iter->type() == dummy_orientation.type()) {
      auto var =
          dynamic_cast<const fuse_variables::Orientation3DStamped&>(*iter);
      fuse_core::Variable::SharedPtr var_ptr =
          fuse_variables::Orientation3DStamped::make_shared(var);
      graph.addVariable(var_ptr);
    } else if (iter->type() == dummy_position.type()) {
      auto var = dynamic_cast<const fuse_variables::Position3DStamped&>(*iter);
      fuse_core::Variable::SharedPtr var_ptr =
          fuse_variables::Position3DStamped::make_shared(var);
      graph.addVariable(var_ptr);
    } else if (iter->type() == dummy_velocity.type()) {
      auto var =
          dynamic_cast<const fuse_variables::VelocityLinear3DStamped&>(*iter);
      fuse_core::Variable::SharedPtr var_ptr =
          fuse_variables::VelocityLinear3DStamped::make_shared(var);
      graph.addVariable(var_ptr);
    } else if (iter->type() == dummy_imu_bias_gyro.type()) {
      auto var =
          dynamic_cast<const bs_variables::GyroscopeBias3DStamped&>(*iter);
      fuse_core::Variable::SharedPtr var_ptr =
          bs_variables::GyroscopeBias3DStamped::make_shared(var);
      graph.addVariable(var_ptr);
    } else if (iter->type() == dummy_imu_bias_accel.type()) {
      auto var =
          dynamic_cast<const bs_variables::AccelerationBias3DStamped&>(*iter);
      fuse_core::Variable::SharedPtr var_ptr =
          bs_variables::AccelerationBias3DStamped::make_shared(var);
      graph.addVariable(var_ptr);
    } else {
      return uuids;
    }
    uuids.push_back(iter->uuid());
  }
  return uuids;
}

TEST(ImuPreintegration, Simple2StateFG) {
  // create arbitrary state values
  Eigen::Quaterniond q1_quat(0.952, 0.038, -0.189, 0.239);
  Eigen::Vector3d p1_vec(1.5, -3.0, 1.0);
  Eigen::Vector3d v1_vec(1.5, -3.0, 1.0);
  Eigen::Vector3d bg1_vec(4e-5, 5e-5, 6e-5);
  Eigen::Vector3d ba1_vec(1e-5, 2e-5, 3e-5);

  Eigen::Quaterniond q2_quat(0.944, -0.128, 0.145, -0.269);
  Eigen::Vector3d p2_vec(-1.5, 3.0, -1.0);
  Eigen::Vector3d v2_vec(-1.5, 3.0, -1.0);
  Eigen::Vector3d bg2_vec(4e-5, 5e-5, 6e-5);
  Eigen::Vector3d ba2_vec(1e-5, 2e-5, 3e-5);

  // instantiate IMU states
  bs_common::ImuState IS1(ros::Time(1), q1_quat, p1_vec, v1_vec, bg1_vec,
                          ba1_vec);
  bs_common::ImuState IS2(ros::Time(2), q2_quat, p2_vec, v2_vec, bg2_vec,
                          ba2_vec);

  // Create the graph
  fuse_graphs::HashGraph graph;

  // Add variables
  fuse_variables::Orientation3DStamped::SharedPtr o1 =
      fuse_variables::Orientation3DStamped::make_shared(IS1.Orientation());
  fuse_variables::Position3DStamped::SharedPtr p1 =
      fuse_variables::Position3DStamped::make_shared(IS1.Position());
  fuse_variables::VelocityLinear3DStamped::SharedPtr v1 =
      fuse_variables::VelocityLinear3DStamped::make_shared(IS1.Velocity());
  bs_variables::GyroscopeBias3DStamped::SharedPtr bg1 =
      bs_variables::GyroscopeBias3DStamped::make_shared(IS1.GyroBias());
  bs_variables::AccelerationBias3DStamped::SharedPtr ba1 =
      bs_variables::AccelerationBias3DStamped::make_shared(IS1.AccelBias());

  fuse_variables::Orientation3DStamped::SharedPtr o2 =
      fuse_variables::Orientation3DStamped::make_shared(IS2.Orientation());
  fuse_variables::Position3DStamped::SharedPtr p2 =
      fuse_variables::Position3DStamped::make_shared(IS2.Position());
  fuse_variables::VelocityLinear3DStamped::SharedPtr v2 =
      fuse_variables::VelocityLinear3DStamped::make_shared(IS2.Velocity());
  bs_variables::GyroscopeBias3DStamped::SharedPtr bg2 =
      bs_variables::GyroscopeBias3DStamped::make_shared(IS2.GyroBias());
  bs_variables::AccelerationBias3DStamped::SharedPtr ba2 =
      bs_variables::AccelerationBias3DStamped::make_shared(IS2.AccelBias());

  graph.addVariable(o1);
  graph.addVariable(p1);
  graph.addVariable(v1);
  graph.addVariable(bg1);
  graph.addVariable(ba1);

  graph.addVariable(o2);
  graph.addVariable(p2);
  graph.addVariable(v2);
  graph.addVariable(bg2);
  graph.addVariable(ba2);

  // Create an absolute pose constraint at the origin
  fuse_core::Vector7d pose_mean_origin;
  pose_mean_origin << 0.0, 0.0, 0.0, 1.0, 0.0, 0.0, 0.0;
  fuse_core::Matrix6d pose_cov_origin = fuse_core::Matrix6d::Identity();
  auto prior_pose =
      fuse_constraints::AbsolutePose3DStampedConstraint::make_shared(
          "test", *p1, *o1, pose_mean_origin, pose_cov_origin);

  // Create an absolute linear velocity constraint at the origin
  fuse_core::Vector3d vel_mean_origin;
  vel_mean_origin << 0.0, 0.0, 0.0;
  fuse_core::Matrix3d vel_cov_origin = fuse_core::Matrix3d::Identity();
  auto prior_vel =
      bs_constraints::global::AbsoluteVelocityLinear3DStampedConstraint::
          make_shared("test", *v1, vel_mean_origin, vel_cov_origin);

  // Create absolute bias constraint at zero
  fuse_core::Vector3d bias_mean_origin;
  bias_mean_origin << 0.0, 0.0, 0.0;
  fuse_core::Matrix3d bias_cov_origin = fuse_core::Matrix3d::Identity();
  auto prior_bg =
      bs_constraints::global::AbsoluteGyroBias3DStampedConstraint::make_shared(
          "test", *bg1, bias_mean_origin, bias_cov_origin);
  auto prior_ba =
      bs_constraints::global::AbsoluteAccelBias3DStampedConstraint::make_shared(
          "test", *ba1, bias_mean_origin, bias_cov_origin);

  // Create a relative pose constraint for 1m in the x direction
  fuse_core::Vector7d pose_mean_delta;
  pose_mean_delta << 1.0, 0.0, 0.0, 1.0, 0.0, 0.0, 0.0;
  fuse_core::Matrix6d pose_cov_delta = fuse_core::Matrix6d::Identity();
  auto relative_pose =
      fuse_constraints::RelativePose3DStampedConstraint::make_shared(
          "test", *p1, *o1, *p2, *o2, pose_mean_delta, pose_cov_delta);

  // Create a relative linear velocity constraint for 1m/s in the x direction
  fuse_core::Vector3d vel_mean_delta;
  vel_mean_delta << 1.0, 0.0, 0.0;
  fuse_core::Matrix3d vel_cov_delta = fuse_core::Matrix3d::Identity();
  auto relative_vel =
      bs_constraints::relative_pose::RelativeVelocityLinear3DStampedConstraint::
          make_shared("test", *v1, *v2, vel_mean_delta, vel_cov_delta);

  // Create relative bias constraints for 0.001 in the x direction
  fuse_core::Vector3d bias_mean_delta;
  bias_mean_delta << 0.001, 0.0, 0.0;
  fuse_core::Matrix3d bias_cov_delta = fuse_core::Matrix3d::Identity();
  auto relative_bg =
      bs_constraints::relative_pose::RelativeGyroBias3DStampedConstraint::
          make_shared("test", *bg1, *bg2, bias_mean_delta, bias_cov_delta);
  auto relative_ba =
      bs_constraints::relative_pose::RelativeAccelBias3DStampedConstraint::
          make_shared("test", *ba1, *ba2, bias_mean_delta, bias_cov_delta);

  // get means
  Eigen::Matrix<double, 16, 1> mean_origin;
  Eigen::Matrix<double, 16, 1> mean_delta;
  mean_origin << pose_mean_origin, vel_mean_origin, bias_mean_origin,
      bias_mean_delta;
  mean_delta << pose_mean_delta, vel_mean_delta, bias_mean_delta,
      bias_mean_delta;

  // Add constraints
  graph.addConstraint(prior_pose);
  graph.addConstraint(prior_vel);
  graph.addConstraint(prior_bg);
  graph.addConstraint(prior_ba);

  graph.addConstraint(relative_pose);
  graph.addConstraint(relative_vel);
  graph.addConstraint(relative_bg);
  graph.addConstraint(relative_ba);

  // Optimize
  graph.optimize();

  // Update IMU states with optimized graph
  auto g = fuse_graphs::HashGraph::make_shared(graph);
  IS1.Update(g);
  IS2.Update(g);

  // Check
  EXPECT_EQ(1, IS1.Updates());
  EXPECT_NEAR(pose_mean_origin[3], IS1.Orientation().w(), 1.0e-3);
  EXPECT_NEAR(pose_mean_origin[4], IS1.Orientation().x(), 1.0e-3);
  EXPECT_NEAR(pose_mean_origin[5], IS1.Orientation().y(), 1.0e-3);
  EXPECT_NEAR(pose_mean_origin[6], IS1.Orientation().z(), 1.0e-3);
  EXPECT_NEAR(pose_mean_origin[0], IS1.Position().x(), 1.0e-5);
  EXPECT_NEAR(pose_mean_origin[1], IS1.Position().y(), 1.0e-5);
  EXPECT_NEAR(pose_mean_origin[2], IS1.Position().z(), 1.0e-5);
  EXPECT_NEAR(vel_mean_origin[0], IS1.Velocity().x(), 1.0e-5);
  EXPECT_NEAR(vel_mean_origin[1], IS1.Velocity().y(), 1.0e-5);
  EXPECT_NEAR(vel_mean_origin[2], IS1.Velocity().z(), 1.0e-5);
  EXPECT_NEAR(bias_mean_origin[0], IS1.GyroBias().x(), 1.0e-5);
  EXPECT_NEAR(bias_mean_origin[1], IS1.GyroBias().y(), 1.0e-5);
  EXPECT_NEAR(bias_mean_origin[2], IS1.GyroBias().z(), 1.0e-5);
  EXPECT_NEAR(bias_mean_origin[0], IS1.AccelBias().x(), 1.0e-5);
  EXPECT_NEAR(bias_mean_origin[1], IS1.AccelBias().y(), 1.0e-5);
  EXPECT_NEAR(bias_mean_origin[2], IS1.AccelBias().z(), 1.0e-5);

  EXPECT_EQ(1, IS2.Updates());
  EXPECT_NEAR(pose_mean_delta[3], IS2.Orientation().w(), 1.0e-3);
  EXPECT_NEAR(pose_mean_delta[4], IS2.Orientation().x(), 1.0e-3);
  EXPECT_NEAR(pose_mean_delta[5], IS2.Orientation().y(), 1.0e-3);
  EXPECT_NEAR(pose_mean_delta[6], IS2.Orientation().z(), 1.0e-3);
  EXPECT_NEAR(pose_mean_delta[0], IS2.Position().x(), 1.0e-5);
  EXPECT_NEAR(pose_mean_delta[1], IS2.Position().y(), 1.0e-5);
  EXPECT_NEAR(pose_mean_delta[2], IS2.Position().z(), 1.0e-5);
  EXPECT_NEAR(vel_mean_delta[0], IS2.Velocity().x(), 1.0e-5);
  EXPECT_NEAR(vel_mean_delta[1], IS2.Velocity().y(), 1.0e-5);
  EXPECT_NEAR(vel_mean_delta[2], IS2.Velocity().z(), 1.0e-5);
  EXPECT_NEAR(bias_mean_delta[0], IS2.GyroBias().x(), 1.0e-5);
  EXPECT_NEAR(bias_mean_delta[1], IS2.GyroBias().y(), 1.0e-5);
  EXPECT_NEAR(bias_mean_delta[2], IS2.GyroBias().z(), 1.0e-5);
  EXPECT_NEAR(bias_mean_delta[0], IS2.AccelBias().x(), 1.0e-5);
  EXPECT_NEAR(bias_mean_delta[1], IS2.AccelBias().y(), 1.0e-5);
  EXPECT_NEAR(bias_mean_delta[2], IS2.AccelBias().z(), 1.0e-5);
}

class ImuPreintegration_ZeroNoiseConstantBias : public ::testing::Test {
public:
  void SetUp() override {
    // set small, random bias values
    bg = Eigen::Vector3d::Random() / 100;
    ba = Eigen::Vector3d::Random() / 10;

    // set prior noise to a small value
    params.cov_prior_noise = 1e-9;

    // set intrinsic noise of imu to zero
    params.cov_gyro_noise.setZero();
    params.cov_accel_noise.setZero();
    params.cov_gyro_bias.setZero();
    params.cov_accel_bias.setZero();

    // instantiate preintegration class with zero noise and biases.
    imu_preintegration =
        std::make_unique<bs_models::ImuPreintegration>(params, bg, ba);

    // get copies of IMU states and assign constant biases
    IS1 = data.IS1;
    IS1.SetGyroBias(bg);
    IS1.SetAccelBias(ba);

    IS2 = data.IS2;
    IS2.SetGyroBias(bg);
    IS2.SetAccelBias(ba);

    IS3 = data.IS3;
    IS3.SetGyroBias(bg);
    IS3.SetAccelBias(ba);

    // get stamps of IMU states
    t_start = IS1.Stamp();
    t_middle = IS2.Stamp();
    t_end = IS3.Stamp();

    // instantiate expected default IMU state
    bs_common::ImuState IS_default_tmp(t_start);
    IS_default_tmp.SetGyroBias(bg);
    IS_default_tmp.SetAccelBias(ba);
    IS_default = std::move(IS_default_tmp);
  }

  Eigen::Vector3d bg;
  Eigen::Vector3d ba;

  Data data;
  bs_models::ImuPreintegration::Params params;
  std::unique_ptr<bs_models::ImuPreintegration> imu_preintegration;

  bs_common::ImuState IS1;
  bs_common::ImuState IS2;
  bs_common::ImuState IS3;

  bs_common::ImuState IS_default;

  ros::Time t_start;
  ros::Time t_middle;
  ros::Time t_end;
};

TEST_F(ImuPreintegration_ZeroNoiseConstantBias, BaseFunctionality) {
  /**
   * CheckParameters() functionality
   */

  // instantiate preintegration class with invalid prior noise
  double noise_orig = params.cov_prior_noise;
  EXPECT_ANY_THROW({
    bs_models::ImuPreintegration::Params params;
    params.cov_prior_noise = 0;
    std::unique_ptr<bs_models::ImuPreintegration> dummy_imu_preintegration =
        std::make_unique<bs_models::ImuPreintegration>(params);
  });
  params.cov_prior_noise = noise_orig;

  /**
   * SetStart() functionality
   */

  // set start of imu preintegration. This requires us to pass three fuse
  // variables, which for testing purposes will match IS1
  fuse_variables::Orientation3DStamped::SharedPtr o_start =
      fuse_variables::Orientation3DStamped::make_shared(IS1.Orientation());
  fuse_variables::Position3DStamped::SharedPtr p_start =
      fuse_variables::Position3DStamped::make_shared(IS1.Position());
  fuse_variables::VelocityLinear3DStamped::SharedPtr v_start =
      fuse_variables::VelocityLinear3DStamped::make_shared(IS1.Velocity());

  // check default
  imu_preintegration->SetStart(t_start);
  bs_common::ImuState IS_start_default = imu_preintegration->GetImuState();
  bs_models::test::ExpectImuStateEq(IS_start_default, IS_default);

  // check optional initialization
  imu_preintegration->SetStart(t_start, o_start, p_start, v_start);
  bs_common::ImuState IS_start = imu_preintegration->GetImuState();
  bs_models::test::ExpectImuStateEq(IS_start, IS1);

  /**
   * PredictState() functionality
   */

  // populate Preintegrator class with imu preintegration deltas
  // from data class
  bs_common::PreIntegrator pre_integrator_12;
  pre_integrator_12.delta.t = data.delta_t_12;
  pre_integrator_12.delta.q = data.delta_q_12;
  pre_integrator_12.delta.p = data.delta_p_12;
  pre_integrator_12.delta.v = data.delta_v_12;

  bs_common::PreIntegrator pre_integrator_23;
  pre_integrator_23.delta.t = data.delta_t_23;
  pre_integrator_23.delta.q = data.delta_q_23;
  pre_integrator_23.delta.p = data.delta_p_23;
  pre_integrator_23.delta.v = data.delta_v_23;

  // predict middle and end imu state using relative change-in-motion ground
  // truth
  bs_common::ImuState IS_middle_predict =
      imu_preintegration->PredictState(pre_integrator_12, IS_start);
  bs_common::ImuState IS_end_predict =
      imu_preintegration->PredictState(pre_integrator_23, IS_middle_predict);

  // check
  bs_models::test::ExpectImuStateEq(IS_middle_predict, IS2);
  bs_models::test::ExpectImuStateEq(IS_end_predict, IS3);

  /**
   * GetPose() functionality
   */
  int cur_time = 1;
  // populate ImuPreintegration with synthetic imu measurements
  for (bs_common::IMUData msg : data.imu_data_gt) {
    // adjust raw IMU measurements with biases
    msg.w += bg;
    msg.a += ba;
    // populate IMU message buffer
    imu_preintegration->AddToBuffer(msg);

    if (msg.t == ros::Time(cur_time) && cur_time - 1 < data.pose_gt.size()) {
      bs_models::PoseWithCovariance pose =
          imu_preintegration->GetPose(ros::Time(cur_time));
      const Eigen::Matrix4d& T_WORLD_IMU = pose.first;
      bs_models::test::ExpectTransformsNear(T_WORLD_IMU,
                                            data.pose_gt[cur_time - 1]);
      cur_time++;
    }
  }
  // expect false from incorrect time
  EXPECT_ANY_THROW(imu_preintegration->GetPose(t_start));

  /**
   * RegisterNewImuPreintegratedFactor() functionality
   */
  // expect false as incorrect time will return nullptr
  auto transaction_init =
      imu_preintegration->RegisterNewImuPreintegratedFactor(t_start);

  // generate transaction to perform imu preintegration
  auto transaction_final =
      imu_preintegration->RegisterNewImuPreintegratedFactor(t_end);

  EXPECT_TRUE(transaction_init);
  EXPECT_TRUE(CountVariables(transaction_init->addedVariables()) == 5);
  EXPECT_TRUE(CountConstraints(transaction_init->addedConstraints()) == 1);

  // get end imu state from preintegration
  bs_common::ImuState IS_end = imu_preintegration->GetImuState();
  // check
  bs_models::test::ExpectImuStateNear(IS_end, IS3);

  // validate stamps
  EXPECT_TRUE(transaction_final->stamp() == IS_end.Stamp());

  // Create the graph
  fuse_graphs::HashGraph graph;

  // add variables and validate uuids for each transaction
  std::vector<fuse_core::UUID> transaction_uuids_init =
      AddVariables(transaction_init, graph);
  std::vector<fuse_core::UUID> transaction_uuids_final =
      AddVariables(transaction_final, graph);
  EXPECT_TRUE(transaction_uuids_init.size() == 5);
  EXPECT_TRUE(transaction_uuids_final.size() == 5);

  std::vector<fuse_core::UUID> state_uuids_init_expected;
  std::vector<fuse_core::UUID> state_uuids_final_expected;
  state_uuids_init_expected.emplace_back(IS_start.Orientation().uuid());
  state_uuids_init_expected.emplace_back(IS_start.Position().uuid());
  state_uuids_init_expected.emplace_back(IS_start.Velocity().uuid());
  state_uuids_init_expected.emplace_back(IS_start.GyroBias().uuid());
  state_uuids_init_expected.emplace_back(IS_start.AccelBias().uuid());
  state_uuids_final_expected.emplace_back(IS_end.Orientation().uuid());
  state_uuids_final_expected.emplace_back(IS_end.Position().uuid());
  state_uuids_final_expected.emplace_back(IS_end.Velocity().uuid());
  state_uuids_final_expected.emplace_back(IS_end.GyroBias().uuid());
  state_uuids_final_expected.emplace_back(IS_end.AccelBias().uuid());

  std::sort(state_uuids_final_expected.begin(),
            state_uuids_final_expected.end());
  std::sort(state_uuids_init_expected.begin(), state_uuids_init_expected.end());
  std::sort(transaction_uuids_init.begin(), transaction_uuids_init.end());
  std::sort(transaction_uuids_final.begin(), transaction_uuids_final.end());

  EXPECT_TRUE(transaction_uuids_final == state_uuids_final_expected);
  EXPECT_TRUE(transaction_uuids_init == state_uuids_init_expected);

  // add constraints and validate for transaction
  int counter{0};
  counter += AddConstraints(transaction_init, graph);
  counter += AddConstraints(transaction_final, graph);
  EXPECT_TRUE(counter == 2);

  // optimize the constraints and variables.
  graph.optimize();

  // update IMU states with optimized graph
  auto g = fuse_graphs::HashGraph::make_shared(graph);
  IS_start.Update(g);
  IS_end.Update(g);

  // check
  bs_models::test::ExpectImuStateNear(IS1, IS_start);
  bs_models::test::ExpectImuStateNear(IS3, IS_end);

  // clear data in preintegrators
  imu_preintegration->Clear();
}

TEST_F(ImuPreintegration_ZeroNoiseConstantBias, MultipleTransactions) {
  // set start
  fuse_variables::Orientation3DStamped::SharedPtr o_start =
      fuse_variables::Orientation3DStamped::make_shared(IS1.Orientation());
  fuse_variables::Position3DStamped::SharedPtr p_start =
      fuse_variables::Position3DStamped::make_shared(IS1.Position());
  fuse_variables::VelocityLinear3DStamped::SharedPtr v_start =
      fuse_variables::VelocityLinear3DStamped::make_shared(IS1.Velocity());

  imu_preintegration->SetStart(t_start, o_start, p_start, v_start);
  bs_common::ImuState IS_start = imu_preintegration->GetImuState();
  // populate ImuPreintegration with synthetic imu measurements up to middle
  for (bs_common::IMUData msg : data.imu_data_gt) {
    if (msg.t <= t_middle) {
      // adjust raw IMU measurements with biases
      msg.w += bg;
      msg.a += ba;
      // populate IMU message buffer
      imu_preintegration->AddToBuffer(msg);
    } else {
      break;
    }
  }

  // for testing, call GetPose() from start to middle
  for (int i = t_start.toSec() + 1; i - 1 < t_middle.toSec(); i++) {
    bs_models::PoseWithCovariance pose_dummy =
        imu_preintegration->GetPose(ros::Time(i));
  }

  // generate transactions, taking start, middle, and end as key frames
  auto transaction1 =
      imu_preintegration->RegisterNewImuPreintegratedFactor(t_middle);
  bs_common::ImuState IS_middle = imu_preintegration->GetImuState();

  // populate ImuPreintegration with synthetic imu measurements from middle to
  // end
  for (bs_common::IMUData msg : data.imu_data_gt) {
    if (msg.t > t_middle && msg.t <= t_end) {
      // adjust raw IMU measurements with biases
      msg.w += bg;
      msg.a += ba;
      // populate IMU message buffer
      imu_preintegration->AddToBuffer(msg);
    }
  }

  auto transaction2 =
      imu_preintegration->RegisterNewImuPreintegratedFactor(t_end);
  bs_common::ImuState IS_end = imu_preintegration->GetImuState();

  // create graph
  fuse_graphs::HashGraph graph;

  // add transactions
  graph.update(*transaction1);
  graph.optimize();

  graph.update(*transaction2);
  graph.optimize();

  // update IMU states with optimized graph
  auto g = fuse_graphs::HashGraph::make_shared(graph);
  IS_start.Update(g);
  IS_middle.Update(g);
  IS_end.Update(g);

  // check
  bs_models::test::ExpectImuStateNear(IS1, IS_start);
  bs_models::test::ExpectImuStateNear(IS2, IS_middle);
  bs_models::test::ExpectImuStateNear(IS3, IS_end);

  imu_preintegration->Clear();
}

class ImuPreintegration_ProccessNoiseConstantBiasNick : public ::testing::Test {
public:
  void SetUp() override {
    // set small, random bias values
    _bg = Eigen::Vector3d::Random() / 100;
    _ba = Eigen::Vector3d::Random() / 10;

    // set intrinsic noise of imu
    _params.cov_gyro_noise.setIdentity() * GYRO_STD_DEV* GYRO_STD_DEV;
    _params.cov_accel_noise.setIdentity() * ACCEL_STD_DEV* ACCEL_STD_DEV;
    _params.cov_gyro_bias.setIdentity() * 1e-9;
    _params.cov_accel_bias.setIdentity() * 1e-9;

    // instantiate preintegration class with gaussian noise. By default,
    // bias terms (i.e. bg, ba) are set to zero
    _imu_preintegration =
        std::make_unique<bs_models::ImuPreintegration>(_params, _bg, _ba);

    // get copies of IMU states at start and assign constant biases
    _IS1 = _data.IS1;
    _IS1.SetGyroBias(_bg);
    _IS1.SetAccelBias(_ba);

    // get stamp of IMU state at start
    _t_start = _IS1.Stamp();
  }

  // assume Euroc MAV dataset noise
  const double ACCEL_STD_DEV = 0.013026127;
  const double GYRO_STD_DEV = 0.044721359;

  std::normal_distribution<> _gyro_noise_dist{0, GYRO_STD_DEV};
  std::normal_distribution<> _accel_noise_dist{0, ACCEL_STD_DEV};

  std::random_device rd{};
  std::mt19937 _gen{rd()};

  Eigen::Vector3d _bg;
  Eigen::Vector3d _ba;

  Data _data;
  bs_models::ImuPreintegration::Params _params;
  std::unique_ptr<bs_models::ImuPreintegration> _imu_preintegration;

  bs_common::ImuState _IS1;
  ros::Time _t_start;

  // tolerance on optimization results
  std::array<double, 5> _tol{1e-4, 1e-2, 1e-2, 1e-6, 1e-6};
};

TEST_F(ImuPreintegration_ProccessNoiseConstantBias, MultipleTransactions) {
  // set start
  fuse_variables::Orientation3DStamped::SharedPtr o_start =
      fuse_variables::Orientation3DStamped::make_shared(IS1.Orientation());
  fuse_variables::Position3DStamped::SharedPtr p_start =
      fuse_variables::Position3DStamped::make_shared(IS1.Position());
  fuse_variables::VelocityLinear3DStamped::SharedPtr v_start =
      fuse_variables::VelocityLinear3DStamped::make_shared(IS1.Velocity());
  imu_preintegration->SetStart(t_start, o_start, p_start, v_start);

  // create graph
  fuse_graphs::HashGraph graph;

  // with the introduction of process noise, assess multiple transactions over a
  // smaller windows, taking key frames every second (as recorded by the ground
  // truth poses). Though predicted poses will not match the ground truth poses,
  // they should be reasonably close given typical process noise
  int cur_time = 1;
  // populate ImuPreintegration with synthetic imu measurements
  for (bs_common::IMUData msg : data.imu_data_gt) {
    // adjust raw IMU measurements with biases and noise
    msg.w[0] += bg[0] + gyro_noise_dist(gen);
    msg.w[1] += bg[1] + gyro_noise_dist(gen);
    msg.w[2] += bg[2] + gyro_noise_dist(gen);

    msg.a[0] += ba[0] + accel_noise_dist(gen);
    msg.a[1] += ba[1] + accel_noise_dist(gen);
    msg.a[2] += ba[2] + accel_noise_dist(gen);

    // populate IMU message buffer
    imu_preintegration->AddToBuffer(msg);

    if (msg.t == ros::Time(cur_time) && cur_time - 1 < data.pose_gt.size()) {
      // get ground truth pose every key frame
      ros::Time t_now = ros::Time(cur_time);
      Eigen::Matrix4d T_WORLD_IMU_gt = data.pose_gt.at(cur_time - 1);

      // convert ground truth pose to fuse variable shared pointers
      fuse_variables::Orientation3DStamped::SharedPtr R_WORLD_IMU_gt =
          std::make_shared<fuse_variables::Orientation3DStamped>(t_now);
      fuse_variables::Position3DStamped::SharedPtr t_WORLD_IMU_gt =
          std::make_shared<fuse_variables::Position3DStamped>(t_now);

      Eigen::Quaterniond q(T_WORLD_IMU_gt.block<3, 3>(0, 0));
      Eigen::Vector3d t = T_WORLD_IMU_gt.block<3, 1>(0, 3);
      R_WORLD_IMU_gt->x() = q.x();
      R_WORLD_IMU_gt->y() = q.y();
      R_WORLD_IMU_gt->z() = q.z();
      R_WORLD_IMU_gt->w() = q.w();
      t_WORLD_IMU_gt->x() = t.x();
      t_WORLD_IMU_gt->y() = t.y();
      t_WORLD_IMU_gt->z() = t.z();
      graph.addVariable(R_WORLD_IMU_gt);
      graph.addVariable(t_WORLD_IMU_gt);

      // Register factor
      auto transaction =
          imu_preintegration->RegisterNewImuPreintegratedFactor(t_now);

      // get predicted, current IMU state
      IS_predicted_vec.emplace_back(imu_preintegration->GetImuState());

      // update and optimize
      graph.update(*transaction);

      ceres::Solver::Options options;
      options.minimizer_progress_to_stdout = true;
      options.logging_type = ceres::PER_MINIMIZER_ITERATION;
      std::cout << graph.optimize(options).FullReport() << std::endl;

      // get ground truth IMU state
      bs_common::ImuState IS_ground_truth(t_now);
      IS_ground_truth.SetOrientation(q);
      IS_ground_truth.SetPosition(t);
      IS_ground_truth.SetVelocity(data.linear_velocity_gt.at(cur_time - 1));
      IS_ground_truth.SetGyroBias(bg);
      IS_ground_truth.SetAccelBias(ba);

      IS_ground_truth_vec.emplace_back(IS_ground_truth);

      cur_time++;
    }
  }

  // update IMU states with optimized graph
  auto g = fuse_graphs::HashGraph::make_shared(graph);
  for (size_t i = 0; i < IS_predicted_vec.size(); i++) {
    // get copy of predicted and update
    bs_common::ImuState& IS_predicted = IS_predicted_vec.at(i);
    IS_predicted.Update(g);

    // DEBUG
    IS_predicted.Print();
    IS_ground_truth_vec.at(i).Print();

    // check is approx. close to ground truth
    bs_models::test::ExpectImuStateNear(IS_predicted, IS_ground_truth_vec.at(i),
                                        tol);
  }
}

<<<<<<< HEAD
TEST_F(ImuPreintegration_ProccessNoiseConstantBias,
       MultipleTransactionsPosePrios) {
=======
TEST_F(ImuPreintegration_ProccessNoiseConstantBias, MultipleTransactionsPosePrios) {
>>>>>>> 1857a897
  // set start
  fuse_variables::Orientation3DStamped::SharedPtr o_start =
      fuse_variables::Orientation3DStamped::make_shared(IS1.Orientation());
  fuse_variables::Position3DStamped::SharedPtr p_start =
      fuse_variables::Position3DStamped::make_shared(IS1.Position());
  fuse_variables::VelocityLinear3DStamped::SharedPtr v_start =
      fuse_variables::VelocityLinear3DStamped::make_shared(IS1.Velocity());
  imu_preintegration->SetStart(t_start, o_start, p_start, v_start);

  // create graph
  fuse_graphs::HashGraph graph;

  // with the introduction of process noise, assess multiple transactions over a
  // smaller windows, taking key frames every second (as recorded by the ground
  // truth poses). Though predicted poses will not match the ground truth poses,
  // they should be reasonably close given typical process noise
  int cur_time = 1;
  // populate ImuPreintegration with synthetic imu measurements
  for (bs_common::IMUData msg : data.imu_data_gt) {
    // adjust raw IMU measurements with biases and noise
    msg.w[0] += bg[0] + gyro_noise_dist(gen);
    msg.w[1] += bg[1] + gyro_noise_dist(gen);
    msg.w[2] += bg[2] + gyro_noise_dist(gen);

    msg.a[0] += ba[0] + accel_noise_dist(gen);
    msg.a[1] += ba[1] + accel_noise_dist(gen);
    msg.a[2] += ba[2] + accel_noise_dist(gen);

    // populate IMU message buffer
    imu_preintegration->AddToBuffer(msg);

    if (msg.t == ros::Time(cur_time) && cur_time - 1 < data.pose_gt.size()) {
      // get ground truth pose every key frame
      ros::Time t_now = ros::Time(cur_time);
      Eigen::Matrix4d T_WORLD_IMU_gt = data.pose_gt.at(cur_time - 1);

      // convert ground truth pose to fuse variable shared pointers
      fuse_variables::Orientation3DStamped::SharedPtr R_WORLD_IMU_gt =
          std::make_shared<fuse_variables::Orientation3DStamped>(t_now);
      fuse_variables::Position3DStamped::SharedPtr t_WORLD_IMU_gt =
          std::make_shared<fuse_variables::Position3DStamped>(t_now);

      Eigen::Quaterniond q(T_WORLD_IMU_gt.block<3, 3>(0, 0));
      Eigen::Vector3d t = T_WORLD_IMU_gt.block<3, 1>(0, 3);
      R_WORLD_IMU_gt->x() = q.x();
      R_WORLD_IMU_gt->y() = q.y();
      R_WORLD_IMU_gt->z() = q.z();
      R_WORLD_IMU_gt->w() = q.w();
      t_WORLD_IMU_gt->x() = t.x();
      t_WORLD_IMU_gt->y() = t.y();
      t_WORLD_IMU_gt->z() = t.z();
      graph.addVariable(R_WORLD_IMU_gt);
      graph.addVariable(t_WORLD_IMU_gt);
<<<<<<< HEAD

      // Register factor
      auto transaction =
          imu_preintegration->RegisterNewImuPreintegratedFactor(t_now);

      // get predicted, current IMU state
      IS_predicted_vec.emplace_back(imu_preintegration->GetImuState());

      // update and optimize
      graph.update(*transaction);

      ceres::Solver::Options options;
      options.minimizer_progress_to_stdout = true;
      options.logging_type = ceres::PER_MINIMIZER_ITERATION;
      std::cout << graph.optimize(options).FullReport() << std::endl;

      // get ground truth IMU state
      bs_common::ImuState IS_ground_truth(t_now);
      IS_ground_truth.SetOrientation(q);
      IS_ground_truth.SetPosition(t);
      IS_ground_truth.SetVelocity(data.linear_velocity_gt.at(cur_time - 1));
      IS_ground_truth.SetGyroBias(bg);
      IS_ground_truth.SetAccelBias(ba);

      IS_ground_truth_vec.emplace_back(IS_ground_truth);

      cur_time++;
    }
  }

  // update IMU states with optimized graph
  auto g = fuse_graphs::HashGraph::make_shared(graph);
  for (size_t i = 0; i < IS_predicted_vec.size(); i++) {
    // get copy of predicted and update
    bs_common::ImuState& IS_predicted = IS_predicted_vec.at(i);
    IS_predicted.Update(g);

    // DEBUG
    IS_predicted.Print();
    IS_ground_truth_vec.at(i).Print();

    // check is approx. close to ground truth
    bs_models::test::ExpectImuStateNear(IS_predicted, IS_ground_truth_vec.at(i),
                                        tol);
  }
}

TEST_F(ImuPreintegration_ProccessNoiseConstantBiasNick, MultipleTransactions) {
  // set start
  fuse_variables::Orientation3DStamped::SharedPtr o_start =
      fuse_variables::Orientation3DStamped::make_shared(_IS1.Orientation());
  fuse_variables::Position3DStamped::SharedPtr p_start =
      fuse_variables::Position3DStamped::make_shared(_IS1.Position());
  fuse_variables::VelocityLinear3DStamped::SharedPtr v_start =
      fuse_variables::VelocityLinear3DStamped::make_shared(_IS1.Velocity());
  _imu_preintegration->SetStart(_t_start, o_start, p_start, v_start);

  // create graph
  fuse_graphs::HashGraph graph;

  // with the introduction of process noise, assess multiple transactions over a
  // smaller windows, taking key frames every second (as recorded by the ground
  // truth poses). Though predicted poses will not match the ground truth poses,
  // they should be reasonably close given typical process noise
  int cur_time = 1;
  // populate ImuPreintegration with synthetic imu measurements
  std::vector<bs_common::ImuState> IS_predicted_vec;
  std::vector<bs_common::ImuState> IS_ground_truth_vec;
  for (bs_common::IMUData msg : _data.imu_data_gt) {
    // adjust raw IMU measurements with biases and noise
    msg.w[0] += _bg[0] + _gyro_noise_dist(_gen);
    msg.w[1] += _bg[1] + _gyro_noise_dist(_gen);
    msg.w[2] += _bg[2] + _gyro_noise_dist(_gen);

    msg.a[0] += _ba[0] + _accel_noise_dist(_gen);
    msg.a[1] += _ba[1] + _accel_noise_dist(_gen);
    msg.a[2] += _ba[2] + _accel_noise_dist(_gen);

    // populate IMU message buffer
    _imu_preintegration->AddToBuffer(msg);

    if (msg.t == ros::Time(cur_time) && cur_time - 1 < _data.pose_gt.size()) {
      // get ground truth pose every key frame
      ros::Time t_now = ros::Time(cur_time);
      Eigen::Matrix4d T_WORLD_IMU_gt = _data.pose_gt.at(cur_time - 1);

      // convert ground truth pose to fuse variable shared pointers
      fuse_variables::Orientation3DStamped::SharedPtr R_WORLD_IMU_gt;
      fuse_variables::Position3DStamped::SharedPtr t_WORLD_IMU_gt;
      bs_common::EigenTransformToFusePose(T_WORLD_IMU_gt, t_WORLD_IMU_gt,
                                          R_WORLD_IMU_gt);

      // Register factor
      auto transaction = _imu_preintegration->RegisterNewImuPreintegratedFactor(
          t_now, R_WORLD_IMU_gt, t_WORLD_IMU_gt);
=======

      // Register factor
      auto transaction =
          imu_preintegration->RegisterNewImuPreintegratedFactor(t_now);
>>>>>>> 1857a897

      // get predicted, current IMU state
      IS_predicted_vec.emplace_back(_imu_preintegration->GetImuState());

      // update and optimize
      graph.update(*transaction);

      ceres::Solver::Options options;
      options.minimizer_progress_to_stdout = true;
      options.logging_type = ceres::PER_MINIMIZER_ITERATION;
      std::cout << graph.optimize(options).FullReport() << std::endl;

      // get ground truth IMU state
      bs_common::ImuState IS_ground_truth(t_now);
<<<<<<< HEAD
      IS_ground_truth.SetOrientation(R_WORLD_IMU_gt->data());
      IS_ground_truth.SetPosition(t_WORLD_IMU_gt->data());
      IS_ground_truth.SetVelocity(_data.linear_velocity_gt.at(cur_time - 1));
      IS_ground_truth.SetGyroBias(_bg);
      IS_ground_truth.SetAccelBias(_ba);
=======
      IS_ground_truth.SetOrientation(q);
      IS_ground_truth.SetPosition(t);
      IS_ground_truth.SetVelocity(data.linear_velocity_gt.at(cur_time - 1));
      IS_ground_truth.SetGyroBias(bg);
      IS_ground_truth.SetAccelBias(ba);
>>>>>>> 1857a897

      IS_ground_truth_vec.emplace_back(IS_ground_truth);

      cur_time++;
    }
  }

  std::cout << "\n\nFuse Graph:\n";
  graph.print();

  // update IMU states with optimized graph
  auto g = fuse_graphs::HashGraph::make_shared(graph);
  for (size_t i = 0; i < IS_predicted_vec.size(); i++) {
    // get copy of predicted and update
    bs_common::ImuState& IS_predicted = IS_predicted_vec.at(i);
    IS_predicted.Update(g);

    // DEBUG
    // IS_predicted.Print();
    // IS_ground_truth_vec.at(i).Print();

    // check is approx. close to ground truth
    bs_models::test::ExpectImuStateNear(IS_predicted, IS_ground_truth_vec.at(i),
<<<<<<< HEAD
                                        _tol);
=======
                                        tol);
>>>>>>> 1857a897
  }

  std::string save_path = "/home/nick/debug/imu_tests";
  OutputResults(beam::CombinePaths(save_path, "poses_gt.pcd"),
                IS_ground_truth_vec);
  OutputResults(beam::CombinePaths(save_path, "poses_predicted.pcd"),
                IS_predicted_vec);
}

int main(int argc, char** argv) {
  testing::InitGoogleTest(&argc, argv);
  return RUN_ALL_TESTS();
}<|MERGE_RESOLUTION|>--- conflicted
+++ resolved
@@ -771,55 +771,58 @@
   imu_preintegration->Clear();
 }
 
-class ImuPreintegration_ProccessNoiseConstantBiasNick : public ::testing::Test {
+class ImuPreintegration_ProccessNoiseConstantBias : public ::testing::Test {
 public:
   void SetUp() override {
     // set small, random bias values
-    _bg = Eigen::Vector3d::Random() / 100;
-    _ba = Eigen::Vector3d::Random() / 10;
+    bg = Eigen::Vector3d::Random() / 100;
+    ba = Eigen::Vector3d::Random() / 10;
 
     // set intrinsic noise of imu
-    _params.cov_gyro_noise.setIdentity() * GYRO_STD_DEV* GYRO_STD_DEV;
-    _params.cov_accel_noise.setIdentity() * ACCEL_STD_DEV* ACCEL_STD_DEV;
-    _params.cov_gyro_bias.setIdentity() * 1e-9;
-    _params.cov_accel_bias.setIdentity() * 1e-9;
+    params.cov_gyro_noise.setIdentity() * GYRO_STD_DEV* GYRO_STD_DEV;
+    params.cov_accel_noise.setIdentity() * ACCEL_STD_DEV* ACCEL_STD_DEV;
+    params.cov_gyro_bias.setIdentity() * 1e-9;
+    params.cov_accel_bias.setIdentity() * 1e-9;
 
     // instantiate preintegration class with gaussian noise. By default,
     // bias terms (i.e. bg, ba) are set to zero
-    _imu_preintegration =
-        std::make_unique<bs_models::ImuPreintegration>(_params, _bg, _ba);
+    imu_preintegration =
+        std::make_unique<bs_models::ImuPreintegration>(params, bg, ba);
 
     // get copies of IMU states at start and assign constant biases
-    _IS1 = _data.IS1;
-    _IS1.SetGyroBias(_bg);
-    _IS1.SetAccelBias(_ba);
+    IS1 = data.IS1;
+    IS1.SetGyroBias(bg);
+    IS1.SetAccelBias(ba);
 
     // get stamp of IMU state at start
-    _t_start = _IS1.Stamp();
+    t_start = IS1.Stamp();
   }
 
   // assume Euroc MAV dataset noise
   const double ACCEL_STD_DEV = 0.013026127;
   const double GYRO_STD_DEV = 0.044721359;
 
-  std::normal_distribution<> _gyro_noise_dist{0, GYRO_STD_DEV};
-  std::normal_distribution<> _accel_noise_dist{0, ACCEL_STD_DEV};
+  std::normal_distribution<> gyro_noise_dist{0, GYRO_STD_DEV};
+  std::normal_distribution<> accel_noise_dist{0, ACCEL_STD_DEV};
 
   std::random_device rd{};
-  std::mt19937 _gen{rd()};
-
-  Eigen::Vector3d _bg;
-  Eigen::Vector3d _ba;
-
-  Data _data;
-  bs_models::ImuPreintegration::Params _params;
-  std::unique_ptr<bs_models::ImuPreintegration> _imu_preintegration;
-
-  bs_common::ImuState _IS1;
-  ros::Time _t_start;
+  std::mt19937 gen{rd()};
+
+  Eigen::Vector3d bg;
+  Eigen::Vector3d ba;
+
+  Data data;
+  bs_models::ImuPreintegration::Params params;
+  std::unique_ptr<bs_models::ImuPreintegration> imu_preintegration;
+
+  bs_common::ImuState IS1;
+  std::vector<bs_common::ImuState> IS_predicted_vec;
+  std::vector<bs_common::ImuState> IS_ground_truth_vec;
+
+  ros::Time t_start;
 
   // tolerance on optimization results
-  std::array<double, 5> _tol{1e-4, 1e-2, 1e-2, 1e-6, 1e-6};
+  std::array<double, 5> tol{1e-4, 1e-2, 1e-2, 1e-6, 1e-6};
 };
 
 TEST_F(ImuPreintegration_ProccessNoiseConstantBias, MultipleTransactions) {
@@ -923,12 +926,8 @@
   }
 }
 
-<<<<<<< HEAD
 TEST_F(ImuPreintegration_ProccessNoiseConstantBias,
        MultipleTransactionsPosePrios) {
-=======
-TEST_F(ImuPreintegration_ProccessNoiseConstantBias, MultipleTransactionsPosePrios) {
->>>>>>> 1857a897
   // set start
   fuse_variables::Orientation3DStamped::SharedPtr o_start =
       fuse_variables::Orientation3DStamped::make_shared(IS1.Orientation());
@@ -982,7 +981,6 @@
       t_WORLD_IMU_gt->z() = t.z();
       graph.addVariable(R_WORLD_IMU_gt);
       graph.addVariable(t_WORLD_IMU_gt);
-<<<<<<< HEAD
 
       // Register factor
       auto transaction =
@@ -1029,6 +1027,57 @@
                                         tol);
   }
 }
+
+class ImuPreintegration_ProccessNoiseConstantBiasNick : public ::testing::Test {
+public:
+  void SetUp() override {
+    // set small, random bias values
+    _bg = Eigen::Vector3d::Random() / 100;
+    _ba = Eigen::Vector3d::Random() / 10;
+
+    // set intrinsic noise of imu
+    _params.cov_gyro_noise.setIdentity() * GYRO_STD_DEV* GYRO_STD_DEV;
+    _params.cov_accel_noise.setIdentity() * ACCEL_STD_DEV* ACCEL_STD_DEV;
+    _params.cov_gyro_bias.setIdentity() * 1e-9;
+    _params.cov_accel_bias.setIdentity() * 1e-9;
+
+    // instantiate preintegration class with gaussian noise. By default,
+    // bias terms (i.e. bg, ba) are set to zero
+    _imu_preintegration =
+        std::make_unique<bs_models::ImuPreintegration>(_params, _bg, _ba);
+
+    // get copies of IMU states at start and assign constant biases
+    _IS1 = _data.IS1;
+    _IS1.SetGyroBias(_bg);
+    _IS1.SetAccelBias(_ba);
+
+    // get stamp of IMU state at start
+    _t_start = _IS1.Stamp();
+  }
+
+  // assume Euroc MAV dataset noise
+  const double ACCEL_STD_DEV = 0.013026127;
+  const double GYRO_STD_DEV = 0.044721359;
+
+  std::normal_distribution<> _gyro_noise_dist{0, GYRO_STD_DEV};
+  std::normal_distribution<> _accel_noise_dist{0, ACCEL_STD_DEV};
+
+  std::random_device rd{};
+  std::mt19937 _gen{rd()};
+
+  Eigen::Vector3d _bg;
+  Eigen::Vector3d _ba;
+
+  Data _data;
+  bs_models::ImuPreintegration::Params _params;
+  std::unique_ptr<bs_models::ImuPreintegration> _imu_preintegration;
+
+  bs_common::ImuState _IS1;
+  ros::Time _t_start;
+
+  // tolerance on optimization results
+  std::array<double, 5> _tol{1e-4, 1e-2, 1e-2, 1e-6, 1e-6};
+};
 
 TEST_F(ImuPreintegration_ProccessNoiseConstantBiasNick, MultipleTransactions) {
   // set start
@@ -1078,39 +1127,21 @@
       // Register factor
       auto transaction = _imu_preintegration->RegisterNewImuPreintegratedFactor(
           t_now, R_WORLD_IMU_gt, t_WORLD_IMU_gt);
-=======
-
-      // Register factor
-      auto transaction =
-          imu_preintegration->RegisterNewImuPreintegratedFactor(t_now);
->>>>>>> 1857a897
 
       // get predicted, current IMU state
       IS_predicted_vec.emplace_back(_imu_preintegration->GetImuState());
 
       // update and optimize
       graph.update(*transaction);
-
-      ceres::Solver::Options options;
-      options.minimizer_progress_to_stdout = true;
-      options.logging_type = ceres::PER_MINIMIZER_ITERATION;
-      std::cout << graph.optimize(options).FullReport() << std::endl;
+      graph.optimize();
 
       // get ground truth IMU state
       bs_common::ImuState IS_ground_truth(t_now);
-<<<<<<< HEAD
       IS_ground_truth.SetOrientation(R_WORLD_IMU_gt->data());
       IS_ground_truth.SetPosition(t_WORLD_IMU_gt->data());
       IS_ground_truth.SetVelocity(_data.linear_velocity_gt.at(cur_time - 1));
       IS_ground_truth.SetGyroBias(_bg);
       IS_ground_truth.SetAccelBias(_ba);
-=======
-      IS_ground_truth.SetOrientation(q);
-      IS_ground_truth.SetPosition(t);
-      IS_ground_truth.SetVelocity(data.linear_velocity_gt.at(cur_time - 1));
-      IS_ground_truth.SetGyroBias(bg);
-      IS_ground_truth.SetAccelBias(ba);
->>>>>>> 1857a897
 
       IS_ground_truth_vec.emplace_back(IS_ground_truth);
 
@@ -1134,11 +1165,7 @@
 
     // check is approx. close to ground truth
     bs_models::test::ExpectImuStateNear(IS_predicted, IS_ground_truth_vec.at(i),
-<<<<<<< HEAD
                                         _tol);
-=======
-                                        tol);
->>>>>>> 1857a897
   }
 
   std::string save_path = "/home/nick/debug/imu_tests";
