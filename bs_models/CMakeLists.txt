cmake_minimum_required(VERSION 3.14)
project(bs_models)

if(NOT CMAKE_CXX_STANDARD)
  set(CMAKE_CXX_STANDARD 14)
endif()

find_package(Eigen3 3.3.7 REQUIRED)

find_package(
  beam REQUIRED 
  COMPONENTS 
  calibration
  cv
  utils
  matching
  mapping
  filtering
  optimization
)

set(catkin_build_depends
    std_msgs
    geometry_msgs
    nav_msgs
    pluginlib
    rosbag
    roscpp
    sensor_msgs
    tf2
    fuse_core
    fuse_graphs
    fuse_variables
    fuse_constraints
    bs_common
    bs_constraints
    bs_variables
)

find_package(
  catkin REQUIRED
  COMPONENTS
    ${catkin_build_depends}
    message_generation
)

find_package(OpenCV 4.5.2 REQUIRED COMPONENTS)

catkin_package(
  INCLUDE_DIRS
    include
  LIBRARIES
    ${PROJECT_NAME}
  CATKIN_DEPENDS 
    ${catkin_build_depends}
    message_runtime
  DEPENDS
    Boost
    CERES
    EIGEN3
)

###########
## Build ##
###########

## Declare a C++ library
add_library(
  ${PROJECT_NAME}
  ## sensor models
  src/lidar_aggregation.cpp
  src/lidar_feature_extractor.cpp
  src/unicycle_3d.cpp
  src/lidar_odometry.cpp
<<<<<<< HEAD
  src/inertial_odometry.cpp
  src/global_mapper.cpp
  src/slam_initialization.cpp
  src/visual_feature_tracker.cpp
  src/lidar_aggregation.cpp
=======
  src/global_mapper.cpp
  ### new stuff
  src/slam_initialization.cpp
  src/visual_feature_tracker.cpp
>>>>>>> 78e473c6
  ## vision helpers
  src/lib/vision/visual_map.cpp
  src/lib/vision/keyframe.cpp
  src/lib/vision/utils.cpp
  ## imu helpers
  src/lib/imu/imu_preintegration.cpp
  ## lidar helpers
  src/lib/lidar/lidar_aggregator.cpp
  src/lib/lidar/scan_pose.cpp
  ## global mapping
  src/lib/global_mapping/global_map.cpp
  src/lib/global_mapping/submap.cpp
  src/lib/global_mapping/global_map_refinement.cpp
  src/lib/global_mapping/active_submap.cpp
  ## relocalization
  src/lib/reloc/reloc_candidate_search_eucdist.cpp
  src/lib/reloc/reloc_candidate_search_visual.cpp
  src/lib/reloc/reloc_refinement_loam_registration.cpp
  ## scan registration
  src/lib/scan_registration/scan_registration_base.cpp
  src/lib/scan_registration/multi_scan_registration.cpp
  src/lib/scan_registration/scan_to_map_registration.cpp
  src/lib/scan_registration/registration_map.cpp
  ## frame initializers
  src/lib/frame_initializers/frame_initializer_base.cpp
  src/lib/frame_initializers/odometry_frame_initializer.cpp
  src/lib/frame_initializers/transform_frame_initializer.cpp
  src/lib/frame_initializers/pose_file_frame_initializer.cpp
)

include_directories(
  include
  ${OpenCV_INCLUDE_DIRS}
  #${catkin_INCLUDE_DIRS}
  ${EIGEN3_INCLUDE_DIRS}
)

add_dependencies(${PROJECT_NAME}
  ${catkin_EXPORTED_TARGETS}
)

target_include_directories(${PROJECT_NAME}
  PUBLIC
    include
    ${Boost_INCLUDE_DIRS}
    ${catkin_INCLUDE_DIRS}
    ${CERES_INCLUDE_DIRS}
    ${EIGEN3_INCLUDE_DIRS}
)

## Specify libraries to link a library or executable target against
target_link_libraries(
  ${PROJECT_NAME}
    ${catkin_LIBRARIES}
    beam::utils
    beam::matching
    beam::filtering
    beam::mapping
    beam::calibration
    beam::cv
    beam::optimization
)

#############
## Testing ##
#############
if(CATKIN_ENABLE_TESTING)
  find_package(rostest REQUIRED)

  # scan pose tests
  catkin_add_gtest(${PROJECT_NAME}_scan_pose_tests 
    tests/scan_pose_tests.cpp
  )
  target_link_libraries(${PROJECT_NAME}_scan_pose_tests 
    ${PROJECT_NAME}
  )
  set_target_properties(${PROJECT_NAME}_scan_pose_tests 
    PROPERTIES
      CXX_STANDARD 14
      CXX_STANDARD_REQUIRED YES
  )  

  # add_executable(${PROJECT_NAME}_scan_pose_tests 
  #   tests/scan_pose_tests.cpp)
  # target_link_libraries(${PROJECT_NAME}_scan_pose_tests 
  #   ${PROJECT_NAME}
  #   gtest_main)
  # add_test(NAME ${PROJECT_NAME}_scan_pose_tests 
  #       COMMAND ${PROJECT_NAME}_scan_pose_tests)
  
  # Scan to scan registration tests
  catkin_add_gtest(${PROJECT_NAME}_multi_scan_registration_tests 
    tests/multi_scan_registration_tests.cpp
  )
  target_link_libraries(${PROJECT_NAME}_multi_scan_registration_tests 
    ${PROJECT_NAME}
  )
  set_target_properties(${PROJECT_NAME}_multi_scan_registration_tests 
    PROPERTIES
      CXX_STANDARD 14
      CXX_STANDARD_REQUIRED YES
  )  

  # Scan to map registration tests
  catkin_add_gtest(${PROJECT_NAME}_scan_to_map_registration_tests 
    tests/scan_to_map_registration_tests.cpp
  )
  target_link_libraries(${PROJECT_NAME}_scan_to_map_registration_tests 
    ${PROJECT_NAME}
  )
  set_target_properties(${PROJECT_NAME}_scan_to_map_registration_tests 
    PROPERTIES
      CXX_STANDARD 14
      CXX_STANDARD_REQUIRED YES
  )

  # IMU preintegration tests
  find_package(basalt QUIET)
  if(basalt_FOUND)
    catkin_add_gtest(${PROJECT_NAME}_imu_preintegration_tests
      tests/imu_preintegration_tests.cpp
    )
    target_include_directories(${PROJECT_NAME}_imu_preintegration_tests
      PUBLIC
      tests/include
      ${basalt_INCLUDE_DIRS}
    )
    target_link_libraries(${PROJECT_NAME}_imu_preintegration_tests
      ${PROJECT_NAME}
      ${basalt_LIBRARIES}
    )
    set_target_properties(${PROJECT_NAME}_imu_preintegration_tests
      PROPERTIES
        CXX_STANDARD 14
        CXX_STANDARD_REQUIRED YES
    )
  else()
    message( "Basalt not found, not building imu tests." )  
  endif()

  # Reprojection tests
  catkin_add_gtest(${PROJECT_NAME}_reprojection_test
    tests/reprojection_test.cpp
  )
  target_link_libraries(${PROJECT_NAME}_reprojection_test
    ${PROJECT_NAME}
    ${catkin_LIBRARIES}
  )
  set_target_properties(${PROJECT_NAME}_reprojection_test
    PROPERTIES
      CXX_STANDARD 14
      CXX_STANDARD_REQUIRED YES
  )

  # global map refinement tests
  catkin_add_gtest(${PROJECT_NAME}_global_map_refinement_tests
    tests/global_map_refinement_tests.cpp
  )
  target_link_libraries(${PROJECT_NAME}_global_map_refinement_tests
    ${PROJECT_NAME}
    ${catkin_LIBRARIES}
  )
  set_target_properties(${PROJECT_NAME}_global_map_refinement_tests
    PROPERTIES
      CXX_STANDARD 14
      CXX_STANDARD_REQUIRED YES
  )
  
  # add_executable(${PROJECT_NAME}_global_map_refinement_tests 
  #   tests/global_map_refinement_tests.cpp)
  # target_link_libraries(${PROJECT_NAME}_global_map_refinement_tests 
  #   ${PROJECT_NAME}
  #   # ${catkin_LIBRARIES}
  #   ${PCL_LIBRARIES}
  #   gtest_main
  # )
  # add_test(NAME ${PROJECT_NAME}_global_map_refinement_tests 
  #         COMMAND ${PROJECT_NAME}_global_map_refinement_tests)

endif()<|MERGE_RESOLUTION|>--- conflicted
+++ resolved
@@ -72,18 +72,10 @@
   src/lidar_feature_extractor.cpp
   src/unicycle_3d.cpp
   src/lidar_odometry.cpp
-<<<<<<< HEAD
   src/inertial_odometry.cpp
   src/global_mapper.cpp
   src/slam_initialization.cpp
   src/visual_feature_tracker.cpp
-  src/lidar_aggregation.cpp
-=======
-  src/global_mapper.cpp
-  ### new stuff
-  src/slam_initialization.cpp
-  src/visual_feature_tracker.cpp
->>>>>>> 78e473c6
   ## vision helpers
   src/lib/vision/visual_map.cpp
   src/lib/vision/keyframe.cpp
