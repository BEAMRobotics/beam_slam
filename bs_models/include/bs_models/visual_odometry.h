--- conflicted
+++ resolved
@@ -124,13 +124,10 @@
   void PublishPose(const ros::Time& timestamp,
                    const Eigen::Matrix4d& T_WORLD_BASELINK);
 
-<<<<<<< HEAD
   /// @brief Performs all initial setup after slam initialization succeeds
   /// @param graph initial graph
   void Initialize(fuse_core::Graph::ConstSharedPtr graph);
 
-=======
->>>>>>> 92213680
   /// @brief The UUID of this device
   fuse_core::UUID device_id_; //!< The UUID of this device
 
@@ -157,15 +154,9 @@
 
   /// @brief book keeping variables
   bool is_initialized_{false};
-<<<<<<< HEAD
-  std::map<ros::Time, Keyframe> keyframes_;
-  std::deque<CameraMeasurementMsg::ConstPtr> visual_measurement_buffer_;
-=======
-  std::deque<vision::Keyframe> keyframes_;
-  uint32_t added_since_kf_{0};
+  std::map<ros::Time, vision::Keyframe> keyframes_;
   std::deque<bs_common::CameraMeasurementMsg::ConstPtr>
       visual_measurement_buffer_;
->>>>>>> 92213680
   Eigen::Matrix4d T_ODOM_BASELINKprev_{Eigen::Matrix4d::Identity()};
   ros::Time previous_reloc_request_{ros::Time(0)};
   ros::Time previous_keyframe_;
