--- conflicted
+++ resolved
@@ -275,18 +275,11 @@
   fuse_core::Transaction::SharedPtr FindLoopClosures();
 
   Params params_;
-<<<<<<< HEAD
-  std::shared_ptr<std::vector<Submap>> submaps_;
-
-  bs_common::ExtrinsicsLookup& extrinsics_ =
-      bs_common::ExtrinsicsLookup::GetInstance();
-=======
->>>>>>> 16a3ff1a
 
   std::shared_ptr<bs_common::ExtrinsicsLookupBase> extrinsics_;
   std::shared_ptr<beam_calibration::CameraModel> camera_model_;
 
-  std::vector<Submap> submaps_;
+  std::shared_ptr<std::vector<Submap>> submaps_;
 
   std::unique_ptr<LoopClosureCandidateSearchBase>
       loop_closure_candidate_search_;
