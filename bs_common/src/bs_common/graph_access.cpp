--- conflicted
+++ resolved
@@ -4,7 +4,6 @@
 
 namespace bs_common {
 
-<<<<<<< HEAD
 std::map<int64_t, ImuBiases>
     GetImuBiasesFromGraph(const fuse_core::Graph& graph) {
   std::map<int64_t, ImuBiases> biases;
@@ -44,14 +43,14 @@
     }
   }
   return biases;
-=======
+}
+
 void SaveGraphToTxtFile(fuse_core::Graph::ConstSharedPtr graph,
                         const std::string& txt_file_save_path) {
   std::ofstream outFile;
   outFile.open(txt_file_save_path);
   graph->print(outFile);
   outFile.close();
->>>>>>> eacb8c8c
 }
 
 int GetNumberOfConstraints(
