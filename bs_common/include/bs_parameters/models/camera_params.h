--- conflicted
+++ resolved
@@ -28,20 +28,6 @@
     getParam<std::string>(nh, "init_path_topic", init_path_topic, "");
     getParam<std::string>(nh, "imu_topic", imu_topic, "");
 
-<<<<<<< HEAD
-    // publishing topics
-    getParam<std::string>(nh, "reloc_topic", reloc_topic, "");
-    getParam<std::string>(nh, "frame_odometry_output_topic",
-                          frame_odometry_output_topic, "/vio_init");
-    getParam<std::string>(nh, "landmark_topic", landmark_topic, "/landmarks");
-    getParam<std::string>(nh, "slam_chunk_topic", slam_chunk_topic,
-                          "/slam_chunks");
-
-    // initial odometry source frame
-    getParam<std::string>(nh, "source", source, "VIO");
-
-=======
->>>>>>> 79b32aca
     // vision configs
     getParam<std::string>(nh, "descriptor", descriptor, "ORB");
     getParam<std::string>(nh, "detector", detector, "FAST");
