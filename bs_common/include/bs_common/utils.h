--- conflicted
+++ resolved
@@ -90,10 +90,6 @@
 void InterpolateTransformFromPath(
     const std::vector<geometry_msgs::PoseStamped>& poses, const ros::Time& time,
     Eigen::Matrix4d& T_WORLD_SENSOR);
-<<<<<<< HEAD
-
-}  // namespace bs_common
-=======
     
 /**
  * @brief Get full path the the config root directory in beam_slam_launch
@@ -101,5 +97,4 @@
  */
 std::string GetBeamSlamConfigPath();    
     
-} // namespace bs_common
->>>>>>> 7693c616
+} // namespace bs_common