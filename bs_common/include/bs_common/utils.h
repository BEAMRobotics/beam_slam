#pragma once

#include <beam_utils/math.h>

#include <fuse_variables/orientation_3d_stamped.h>
#include <fuse_variables/position_3d_stamped.h>
#include <geometry_msgs/TransformStamped.h>
#include <nav_msgs/Odometry.h>
#include <nav_msgs/Path.h>
#include <tf/transform_datatypes.h>

#include <beam_matching/loam/LoamPointCloud.h>

<<<<<<< HEAD
static const Eigen::Vector3d GRAVITY_WORLD{0.0, 0.0, -9.80655};
=======
#include <bs_common/scan_pose.h>
>>>>>>> ba82647b

namespace bs_common {

static std::string default_string{""};

void EigenTransformToFusePose(const Eigen::Matrix4d& T_WORLD_SENSOR,
                              fuse_variables::Position3DStamped& p,
                              fuse_variables::Orientation3DStamped& o);

void FusePoseToEigenTransform(const fuse_variables::Position3DStamped& p,
                              const fuse_variables::Orientation3DStamped& o,
                              Eigen::Matrix4d& T_WORLD_SENSOR);

Eigen::Matrix4d FusePoseToEigenTransform(
    const fuse_variables::Position3DStamped& p,
    const fuse_variables::Orientation3DStamped& o);

void PoseMsgToTransformationMatrix(const geometry_msgs::PoseStamped& pose,
                                   Eigen::Matrix4d& T_WORLD_SENSOR);

void OdometryMsgToTransformationMatrix(const nav_msgs::Odometry& odom,
                                       Eigen::Matrix4d& T_WORLD_SENSOR);

void InterpolateTransformFromPath(const nav_msgs::Path& path,
                                  const ros::Time& time,
                                  Eigen::Matrix4d& T_WORLD_SENSOR);

/**
 * @brief iterates through all keypoints in the list and add up the change in
 * position between each keyframe.
 * @param keyframes list of scan poses that makeup the trajectory of keyframes
 * @return trajectory length
 */
double CalculateTrajectoryLength(
    const std::list<bs_common::ScanPose>& keyframes);

void ROSStampedTransformToEigenTransform(const tf::StampedTransform& TROS,
                                         Eigen::Matrix4d& T);

void TransformStampedMsgToEigenTransform(
    const geometry_msgs::TransformStamped& TROS, Eigen::Matrix4d& T);

void EigenTransformToTransformStampedMsg(
    const Eigen::Matrix4d& T, const ros::Time& stamp, int seq,
    const std::string& parent_frame_id, const std::string& child_frame_id,
    geometry_msgs::TransformStamped& tf_stamped);

void OdometryMsgToTransformedStamped(
    const nav_msgs::Odometry& message, const ros::Time& stamp, int seq,
    const std::string& parent_frame_id, const std::string& child_frame_id,
    geometry_msgs::TransformStamped& tf_stamped);

/**
 * @brief Turns a pose message into an Eigen 4x4 matrix
 * @param pose pose message to turn into eigen matrix
 * @param T_WORLD_SENSOR[out] Transform to return
 */
void TransformationMatrixToPoseMsg(const Eigen::Matrix4d& T_WORLD_SENSOR,
                                   const ros::Time& stamp,
                                   geometry_msgs::PoseStamped& pose);

/**
 * @brief Interpolates a pose given a list of poses and a time
 * @param poses list of poses
 * @param time time to interpolate pose for
 * @param T_WORLD_SENSOR[out] pose to return
 */
void InterpolateTransformFromPath(
    const std::vector<geometry_msgs::PoseStamped>& poses, const ros::Time& time,
    Eigen::Matrix4d& T_WORLD_SENSOR);

<<<<<<< HEAD
}  // namespace bs_common
=======
/**
 * @brief Get full path the the config root directory in beam_slam_launch
 * @return path
 */
std::string GetBeamSlamConfigPath();    
    
} // namespace bs_common
>>>>>>> ba82647b
<|MERGE_RESOLUTION|>--- conflicted
+++ resolved
@@ -11,11 +11,9 @@
 
 #include <beam_matching/loam/LoamPointCloud.h>
 
-<<<<<<< HEAD
+#include <bs_common/scan_pose.h>
+
 static const Eigen::Vector3d GRAVITY_WORLD{0.0, 0.0, -9.80655};
-=======
-#include <bs_common/scan_pose.h>
->>>>>>> ba82647b
 
 namespace bs_common {
 
@@ -86,15 +84,11 @@
 void InterpolateTransformFromPath(
     const std::vector<geometry_msgs::PoseStamped>& poses, const ros::Time& time,
     Eigen::Matrix4d& T_WORLD_SENSOR);
-
-<<<<<<< HEAD
-}  // namespace bs_common
-=======
+    
 /**
  * @brief Get full path the the config root directory in beam_slam_launch
  * @return path
  */
 std::string GetBeamSlamConfigPath();    
     
-} // namespace bs_common
->>>>>>> ba82647b
+} // namespace bs_common