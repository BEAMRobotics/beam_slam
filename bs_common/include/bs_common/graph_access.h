#pragma once

#include <bs_variables/accel_bias_3d_stamped.h>
#include <bs_variables/gyro_bias_3d_stamped.h>
#include <bs_variables/inverse_depth_landmark.h>
#include <bs_variables/orientation_3d.h>
#include <bs_variables/position_3d.h>
#include <fuse_core/graph.h>
#include <fuse_core/transaction.h>
#include <fuse_core/variable.h>
#include <fuse_variables/acceleration_linear_3d_stamped.h>
#include <fuse_variables/point_3d_landmark.h>
#include <fuse_variables/velocity_angular_3d_stamped.h>

#include <beam_utils/utils.h>
#include <bs_common/imu_state.h>

#ifndef GRAVITY_NOMINAL
#  define GRAVITY_NOMINAL 9.80665
#endif

namespace bs_common {

struct ImuBiases {
  double a_x;
  double a_y;
  double a_z;
  double g_x;
  double g_y;
  double g_z;
};

std::map<int64_t, ImuBiases>
    GetImuBiasesFromGraph(const fuse_core::Graph& graph);

/**
 * @brief Save graph to text file using the print function
 */
void SaveGraphToTxtFile(fuse_core::Graph::ConstSharedPtr graph,
                        const std::string& txt_file_save_path);

/**
 * @brief Get number of constraints being added by a transaction
 * @param transaction
 * @return number of constraints
 */
int GetNumberOfConstraints(
    const fuse_core::Transaction::SharedPtr& transaction);

/**
 * @brief Get number of variables being added by a transaction
 * @param transaction
 * @return number of variables
 */
int GetNumberOfVariables(const fuse_core::Transaction::SharedPtr& transaction);

/**
 * @brief Gets a pointer to a gryo bias variable if it exists (nullptr
 * otherwise)
 * @param graph graph to look in
 * @param stamp of variable to get
 * @return pointer to variable
 */
bs_variables::GyroscopeBias3DStamped::SharedPtr
    GetGryoscopeBias(fuse_core::Graph::ConstSharedPtr graph,
                     const ros::Time& stamp);

/**
 * @brief Gets a pointer to an accel bias variable if it exists (nullptr
 * otherwise)
 * @param graph graph to look in
 * @param stamp of variable to get
 * @return pointer to variable
 */
bs_variables::AccelerationBias3DStamped::SharedPtr
    GetAccelBias(fuse_core::Graph::ConstSharedPtr graph,
                 const ros::Time& stamp);

/**
 * @brief Gets a pointer to a position variable if it exists (nullptr
 * otherwise)
 * @param graph graph to look in
 * @param stamp of variable to get
 * @return pointer to variable
 */
fuse_variables::Position3DStamped::SharedPtr
    GetPosition(fuse_core::Graph::ConstSharedPtr graph, const ros::Time& stamp);

/**
 * @brief Gets a pointer to an orientation variable if it exists (nullptr
 * otherwise)
 * @param graph graph to look in
 * @param stamp of variable to get
 * @return pointer to variable
 */
fuse_variables::Orientation3DStamped::SharedPtr
    GetOrientation(fuse_core::Graph::ConstSharedPtr graph,
                   const ros::Time& stamp);

/**
 * @brief Gets a pointer to a velocity variable if it exists (nullptr
 * otherwise)
 * @param graph graph to look in
 * @param stamp of variable to get
 * @return pointer to variable
 */
fuse_variables::VelocityLinear3DStamped::SharedPtr
    GetVelocity(fuse_core::Graph::ConstSharedPtr graph, const ros::Time& stamp);

/**
 * @brief Gets a pointer to an angular velocity variable if it exists (nullptr
 * otherwise)
 * @param graph graph to look in
 * @param stamp of variable to get
 * @return pointer to variable
 */
fuse_variables::VelocityAngular3DStamped::SharedPtr
    GetAngularVelocity(fuse_core::Graph::ConstSharedPtr graph,
                       const ros::Time& stamp);

/**
 * @brief Gets a pointer to a linear acceleration variable if it exists
 * (nullptr otherwise)
 * @param graph graph to look in
 * @param stamp of variable to get
 * @return pointer to variable
 */
fuse_variables::AccelerationLinear3DStamped::SharedPtr
    GetLinearAcceleration(fuse_core::Graph::ConstSharedPtr graph,
                          const ros::Time& stamp);

/**
 * @brief Gets all timestamps in the given graph
 * @param graph to search in
 * @return set of timestamps
 */
std::set<ros::Time> CurrentTimestamps(fuse_core::Graph::ConstSharedPtr graph);

/**
 * @brief Gets all landmark id's in the given graph
 * @param graph to search in
 * @return set of landmark ids
 */
std::set<uint64_t> CurrentLandmarkIDs(fuse_core::Graph::ConstSharedPtr graph);

<<<<<<< HEAD
/// @brief Gets ladnmark variable from graph
/// @param graph to search in
/// @return set of landmark ids
=======
/**
 * @brief Gets ladnmark variable from graph
 * @param graph to search in
 * @return set of landmark ids
 */
>>>>>>> 92213680
fuse_variables::Point3DLandmark::SharedPtr
    GetLandmark(fuse_core::Graph::ConstSharedPtr graph, const uint64_t id);

/// @brief Gets position extrinsic from graph
/// @param graph to search in
bs_variables::Position3D::SharedPtr
    GetPositionExtrinsic(fuse_core::Graph::ConstSharedPtr graph,
                         const std::string& child_frame,
                         const std::string& parent_frame);

/// @brief Gets orientation extrinsic from graph
/// @param graph to search in
bs_variables::Orientation3D::SharedPtr
    GetOrientationExtrinsic(fuse_core::Graph::ConstSharedPtr graph,
                            const std::string& child_frame,
                            const std::string& parent_frame);

/// @brief Gets extrinsic as 4x4 matrix from graph
/// @param graph to search in
beam::opt<Eigen::Matrix4d> GetExtrinsic(fuse_core::Graph::ConstSharedPtr graph,
                                        const std::string& child_frame,
                                        const std::string& parent_frame);

/// @brief Gets inverse depth landmark variable from graph
/// @param graph to search in
/// @return set of landmark ids
bs_variables::InverseDepthLandmark::SharedPtr
    GetInverseDepthLandmark(fuse_core::Graph::ConstSharedPtr graph,
                            const uint64_t id);

} // namespace bs_common<|MERGE_RESOLUTION|>--- conflicted
+++ resolved
@@ -143,17 +143,9 @@
  */
 std::set<uint64_t> CurrentLandmarkIDs(fuse_core::Graph::ConstSharedPtr graph);
 
-<<<<<<< HEAD
-/// @brief Gets ladnmark variable from graph
+/// @brief Gets landmark variable from graph
 /// @param graph to search in
 /// @return set of landmark ids
-=======
-/**
- * @brief Gets ladnmark variable from graph
- * @param graph to search in
- * @return set of landmark ids
- */
->>>>>>> 92213680
 fuse_variables::Point3DLandmark::SharedPtr
     GetLandmark(fuse_core::Graph::ConstSharedPtr graph, const uint64_t id);
 
