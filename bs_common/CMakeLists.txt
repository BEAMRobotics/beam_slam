--- conflicted
+++ resolved
@@ -14,11 +14,8 @@
     sensor_msgs
     geometry_msgs
     std_msgs
-<<<<<<< HEAD
     bs_variables
-=======
     message_generation
->>>>>>> 1ec07b11
   )
 
 add_message_files(
