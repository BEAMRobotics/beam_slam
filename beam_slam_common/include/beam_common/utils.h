#pragma once

#include <beam_utils/math.h>

#include <fuse_variables/orientation_3d_stamped.h>
#include <fuse_variables/position_3d_stamped.h>
<<<<<<< HEAD
#include <geometry_msgs/TransformStamped.h>
#include <tf/transform_datatypes.h>
=======
#include <nav_msgs/Path.h>
>>>>>>> 2e72e1dc

namespace beam_common {

inline void EigenTransformToFusePose(const Eigen::Matrix4d& T,
                                     fuse_variables::Position3DStamped& p,
                                     fuse_variables::Orientation3DStamped& o) {
  // get position
  p.x() = T(0, 3);
  p.y() = T(1, 3);
  p.z() = T(2, 3);

  // get rotation
  Eigen::Matrix3d R = T.block(0, 0, 3, 3);
  Eigen::Quaterniond q(R);
  o.x() = q.x();
  o.y() = q.y();
  o.z() = q.z();
  o.w() = q.w();
}

<<<<<<< HEAD
inline void FusePoseToEigenTransform(
    const fuse_variables::Position3DStamped& p,
    const fuse_variables::Orientation3DStamped& o, Eigen::Matrix4d& T) {
=======
inline void
    FusePoseToEigenTransform(const fuse_variables::Position3DStamped& p,
                             const fuse_variables::Orientation3DStamped& o,
                             Eigen::Matrix4d& T_WORLD_SENSOR) {
>>>>>>> 2e72e1dc
  Eigen::Quaterniond q(o.w(), o.x(), o.y(), o.z());
  T.block(0, 3, 3, 1) = Eigen::Vector3d{p.x(), p.y(), p.z()};
  T.block(0, 0, 3, 3) = q.toRotationMatrix();
}

<<<<<<< HEAD
inline Eigen::Matrix4d FusePoseToEigenTransform(
    const fuse_variables::Position3DStamped& p,
    const fuse_variables::Orientation3DStamped& o) {
  Eigen::Matrix4d T{Eigen::Matrix4d::Identity()};
  FusePoseToEigenTransform(p, o, T);
  return T;
}

inline void ROSStampedTransformToEigenTransform(
    const tf::StampedTransform& TROS, Eigen::Matrix4d& T) {
  Eigen::Matrix4f T_float{Eigen::Matrix4f::Identity()};
  T_float(0, 3) = TROS.getOrigin().getX();
  T_float(1, 3) = TROS.getOrigin().getY();
  T_float(2, 3) = TROS.getOrigin().getZ();
  Eigen::Quaternionf q;
  q.x() = TROS.getRotation().getX();
  q.y() = TROS.getRotation().getY();
  q.z() = TROS.getRotation().getZ();
  q.w() = TROS.getRotation().getW();
  T_float.block(0, 0, 3, 3) = q.toRotationMatrix();
  T = T_float.cast<double>();
}

inline void GeometryTransformStampedToEigenTransform(
    const geometry_msgs::TransformStamped& TROS, Eigen::Matrix4d& T) {
  Eigen::Matrix4f T_float{Eigen::Matrix4f::Identity()};
  T_float(0, 3) = TROS.transform.translation.x;
  T_float(1, 3) = TROS.transform.translation.y;
  T_float(2, 3) = TROS.transform.translation.z;
  Eigen::Quaternionf q;
  q.x() = TROS.transform.rotation.x;
  q.y() = TROS.transform.rotation.y;
  q.z() = TROS.transform.rotation.z;
  q.w() = TROS.transform.rotation.w;
  T_float.block(0, 0, 3, 3) = q.toRotationMatrix();
  T = T_float.cast<double>();
}

}  // namespace beam_common
=======
inline Eigen::Matrix4d
    FusePoseToEigenTransform(const fuse_variables::Position3DStamped& p,
                             const fuse_variables::Orientation3DStamped& o) {
  Eigen::Matrix4d T = Eigen::Matrix4d::Identity();

  // add position
  T(0, 3) = p.x();
  T(1, 3) = p.y();
  T(2, 3) = p.z();

  // add rotation
  Eigen::Quaterniond q(o.w(), o.x(), o.y(), o.z());
  Eigen::Matrix3d R = q.toRotationMatrix();
  T.block(0, 0, 3, 3) = R;
  return T;
}

inline void PoseMsgToTransformationMatrix(const geometry_msgs::PoseStamped& pose,
                            Eigen::Matrix4d& T_WORLD_SENSOR) {
  Eigen::Vector3d position;
  position[0] = pose.pose.position.x;
  position[1] = pose.pose.position.y;
  position[2] = pose.pose.position.z;
  Eigen::Quaterniond orientation;
  orientation.w() = pose.pose.orientation.w;
  orientation.x() = pose.pose.orientation.x;
  orientation.y() = pose.pose.orientation.y;
  orientation.z() = pose.pose.orientation.z;
  beam::QuaternionAndTranslationToTransformMatrix(orientation, position,
                                                  T_WORLD_SENSOR);
}

inline void InterpolateTransformFromPath(const nav_msgs::Path& path, const ros::Time& time,
                            Eigen::Matrix4d& T_WORLD_SENSOR) {
  for (int i = 0; i < path.poses.size(); i++) {
    if (time < path.poses[i + 1].header.stamp &&
        time >= path.poses[i].header.stamp) {
      Eigen::Matrix4d pose1, pose2;
      PoseMsgToTransformationMatrix(path.poses[i], pose1);
      PoseMsgToTransformationMatrix(path.poses[i + 1], pose2);
      T_WORLD_SENSOR = beam::InterpolateTransform(
          pose1, beam::RosTimeToChrono(path.poses[i].header.stamp), pose2,
          beam::RosTimeToChrono(path.poses[i + 1].header.stamp),
          beam::RosTimeToChrono(time));
    }
  }
}

} // namespace beam_common
>>>>>>> 2e72e1dc
<|MERGE_RESOLUTION|>--- conflicted
+++ resolved
@@ -4,12 +4,9 @@
 
 #include <fuse_variables/orientation_3d_stamped.h>
 #include <fuse_variables/position_3d_stamped.h>
-<<<<<<< HEAD
 #include <geometry_msgs/TransformStamped.h>
 #include <tf/transform_datatypes.h>
-=======
 #include <nav_msgs/Path.h>
->>>>>>> 2e72e1dc
 
 namespace beam_common {
 
@@ -30,22 +27,14 @@
   o.w() = q.w();
 }
 
-<<<<<<< HEAD
 inline void FusePoseToEigenTransform(
     const fuse_variables::Position3DStamped& p,
     const fuse_variables::Orientation3DStamped& o, Eigen::Matrix4d& T) {
-=======
-inline void
-    FusePoseToEigenTransform(const fuse_variables::Position3DStamped& p,
-                             const fuse_variables::Orientation3DStamped& o,
-                             Eigen::Matrix4d& T_WORLD_SENSOR) {
->>>>>>> 2e72e1dc
   Eigen::Quaterniond q(o.w(), o.x(), o.y(), o.z());
   T.block(0, 3, 3, 1) = Eigen::Vector3d{p.x(), p.y(), p.z()};
   T.block(0, 0, 3, 3) = q.toRotationMatrix();
 }
 
-<<<<<<< HEAD
 inline Eigen::Matrix4d FusePoseToEigenTransform(
     const fuse_variables::Position3DStamped& p,
     const fuse_variables::Orientation3DStamped& o) {
@@ -84,27 +73,8 @@
   T = T_float.cast<double>();
 }
 
-}  // namespace beam_common
-=======
-inline Eigen::Matrix4d
-    FusePoseToEigenTransform(const fuse_variables::Position3DStamped& p,
-                             const fuse_variables::Orientation3DStamped& o) {
-  Eigen::Matrix4d T = Eigen::Matrix4d::Identity();
-
-  // add position
-  T(0, 3) = p.x();
-  T(1, 3) = p.y();
-  T(2, 3) = p.z();
-
-  // add rotation
-  Eigen::Quaterniond q(o.w(), o.x(), o.y(), o.z());
-  Eigen::Matrix3d R = q.toRotationMatrix();
-  T.block(0, 0, 3, 3) = R;
-  return T;
-}
-
-inline void PoseMsgToTransformationMatrix(const geometry_msgs::PoseStamped& pose,
-                            Eigen::Matrix4d& T_WORLD_SENSOR) {
+inline void PoseMsgToTransformationMatrix(
+    const geometry_msgs::PoseStamped& pose, Eigen::Matrix4d& T_WORLD_SENSOR) {
   Eigen::Vector3d position;
   position[0] = pose.pose.position.x;
   position[1] = pose.pose.position.y;
@@ -118,8 +88,9 @@
                                                   T_WORLD_SENSOR);
 }
 
-inline void InterpolateTransformFromPath(const nav_msgs::Path& path, const ros::Time& time,
-                            Eigen::Matrix4d& T_WORLD_SENSOR) {
+inline void InterpolateTransformFromPath(const nav_msgs::Path& path,
+                                         const ros::Time& time,
+                                         Eigen::Matrix4d& T_WORLD_SENSOR) {
   for (int i = 0; i < path.poses.size(); i++) {
     if (time < path.poses[i + 1].header.stamp &&
         time >= path.poses[i].header.stamp) {
@@ -134,5 +105,4 @@
   }
 }
 
-} // namespace beam_common
->>>>>>> 2e72e1dc
+}  // namespace beam_common