#pragma once

#include <beam_utils/math.h>

#include <fuse_variables/orientation_3d_stamped.h>
#include <fuse_variables/position_3d_stamped.h>
#include <geometry_msgs/TransformStamped.h>
#include <tf/transform_datatypes.h>
#include <nav_msgs/Path.h>

#include <beam_matching/loam/LoamPointCloud.h>
#include <beam_common/scan_pose.h>

<<<<<<< HEAD
inline void EigenTransformToFusePose(const Eigen::Matrix4d& T,
                                     fuse_variables::Position3DStamped& p,
                                     fuse_variables::Orientation3DStamped& o) {
  // get position
  p.x() = T(0, 3);
  p.y() = T(1, 3);
  p.z() = T(2, 3);

  // get rotation
  Eigen::Matrix3d R = T.block(0, 0, 3, 3);
  Eigen::Quaterniond q(R);
  o.x() = q.x();
  o.y() = q.y();
  o.z() = q.z();
  o.w() = q.w();
}

inline void FusePoseToEigenTransform(
    const fuse_variables::Position3DStamped& p,
    const fuse_variables::Orientation3DStamped& o, Eigen::Matrix4d& T) {
  Eigen::Quaterniond q(o.w(), o.x(), o.y(), o.z());
  T.block(0, 3, 3, 1) = Eigen::Vector3d{p.x(), p.y(), p.z()};
  T.block(0, 0, 3, 3) = q.toRotationMatrix();
}

inline Eigen::Matrix4d FusePoseToEigenTransform(
    const fuse_variables::Position3DStamped& p,
    const fuse_variables::Orientation3DStamped& o) {
  Eigen::Matrix4d T{Eigen::Matrix4d::Identity()};
  FusePoseToEigenTransform(p, o, T);
  return T;
}

inline void ROSStampedTransformToEigenTransform(
    const tf::StampedTransform& TROS, Eigen::Matrix4d& T) {
  Eigen::Matrix4f T_float{Eigen::Matrix4f::Identity()};
  T_float(0, 3) = TROS.getOrigin().getX();
  T_float(1, 3) = TROS.getOrigin().getY();
  T_float(2, 3) = TROS.getOrigin().getZ();
  Eigen::Quaternionf q;
  q.x() = TROS.getRotation().getX();
  q.y() = TROS.getRotation().getY();
  q.z() = TROS.getRotation().getZ();
  q.w() = TROS.getRotation().getW();
  T_float.block(0, 0, 3, 3) = q.toRotationMatrix();
  T = T_float.cast<double>();
}

inline void GeometryTransformStampedToEigenTransform(
    const geometry_msgs::TransformStamped& TROS, Eigen::Matrix4d& T) {
  Eigen::Matrix4f T_float{Eigen::Matrix4f::Identity()};
  T_float(0, 3) = TROS.transform.translation.x;
  T_float(1, 3) = TROS.transform.translation.y;
  T_float(2, 3) = TROS.transform.translation.z;
  Eigen::Quaternionf q;
  q.x() = TROS.transform.rotation.x;
  q.y() = TROS.transform.rotation.y;
  q.z() = TROS.transform.rotation.z;
  q.w() = TROS.transform.rotation.w;
  T_float.block(0, 0, 3, 3) = q.toRotationMatrix();
  T = T_float.cast<double>();
}

inline void PoseMsgToTransformationMatrix(
    const geometry_msgs::PoseStamped& pose, Eigen::Matrix4d& T_WORLD_SENSOR) {
  Eigen::Vector3d position;
  position[0] = pose.pose.position.x;
  position[1] = pose.pose.position.y;
  position[2] = pose.pose.position.z;
  Eigen::Quaterniond orientation;
  orientation.w() = pose.pose.orientation.w;
  orientation.x() = pose.pose.orientation.x;
  orientation.y() = pose.pose.orientation.y;
  orientation.z() = pose.pose.orientation.z;
  beam::QuaternionAndTranslationToTransformMatrix(orientation, position,
                                                  T_WORLD_SENSOR);
}

inline void InterpolateTransformFromPath(const nav_msgs::Path& path,
                                         const ros::Time& time,
                                         Eigen::Matrix4d& T_WORLD_SENSOR) {
  for (int i = 0; i < path.poses.size(); i++) {
    if (time < path.poses[i + 1].header.stamp &&
        time >= path.poses[i].header.stamp) {
      Eigen::Matrix4d pose1, pose2;
      PoseMsgToTransformationMatrix(path.poses[i], pose1);
      PoseMsgToTransformationMatrix(path.poses[i + 1], pose2);
      T_WORLD_SENSOR = beam::InterpolateTransform(
          pose1, beam::RosTimeToChrono(path.poses[i].header.stamp), pose2,
          beam::RosTimeToChrono(path.poses[i + 1].header.stamp),
          beam::RosTimeToChrono(time));
    }
  }
}
=======
namespace beam_common {

static std::string default_string{""};

void EigenTransformToFusePose(const Eigen::Matrix4d& T_WORLD_SENSOR,
                              fuse_variables::Position3DStamped& p,
                              fuse_variables::Orientation3DStamped& o);

void FusePoseToEigenTransform(const fuse_variables::Position3DStamped& p,
                              const fuse_variables::Orientation3DStamped& o,
                              Eigen::Matrix4d& T_WORLD_SENSOR);

Eigen::Matrix4d FusePoseToEigenTransform(
    const fuse_variables::Position3DStamped& p,
    const fuse_variables::Orientation3DStamped& o);

void PoseMsgToTransformationMatrix(const geometry_msgs::PoseStamped& pose,
                                   Eigen::Matrix4d& T_WORLD_SENSOR);

void InterpolateTransformFromPath(const nav_msgs::Path& path,
                                  const ros::Time& time,
                                  Eigen::Matrix4d& T_WORLD_SENSOR);

/**
 * @brief iterates through all keypoints in the list and add up the change in
 * position between each keyframe.
 * @param keyframes list of scan poses that makeup the trajectory of keyframes
 * @return trajectory length
 */
double CalculateTrajectoryLength(
    const std::list<beam_common::ScanPose>& keyframes);
>>>>>>> b0de39a7

}  // namespace beam_common<|MERGE_RESOLUTION|>--- conflicted
+++ resolved
@@ -11,102 +11,6 @@
 #include <beam_matching/loam/LoamPointCloud.h>
 #include <beam_common/scan_pose.h>
 
-<<<<<<< HEAD
-inline void EigenTransformToFusePose(const Eigen::Matrix4d& T,
-                                     fuse_variables::Position3DStamped& p,
-                                     fuse_variables::Orientation3DStamped& o) {
-  // get position
-  p.x() = T(0, 3);
-  p.y() = T(1, 3);
-  p.z() = T(2, 3);
-
-  // get rotation
-  Eigen::Matrix3d R = T.block(0, 0, 3, 3);
-  Eigen::Quaterniond q(R);
-  o.x() = q.x();
-  o.y() = q.y();
-  o.z() = q.z();
-  o.w() = q.w();
-}
-
-inline void FusePoseToEigenTransform(
-    const fuse_variables::Position3DStamped& p,
-    const fuse_variables::Orientation3DStamped& o, Eigen::Matrix4d& T) {
-  Eigen::Quaterniond q(o.w(), o.x(), o.y(), o.z());
-  T.block(0, 3, 3, 1) = Eigen::Vector3d{p.x(), p.y(), p.z()};
-  T.block(0, 0, 3, 3) = q.toRotationMatrix();
-}
-
-inline Eigen::Matrix4d FusePoseToEigenTransform(
-    const fuse_variables::Position3DStamped& p,
-    const fuse_variables::Orientation3DStamped& o) {
-  Eigen::Matrix4d T{Eigen::Matrix4d::Identity()};
-  FusePoseToEigenTransform(p, o, T);
-  return T;
-}
-
-inline void ROSStampedTransformToEigenTransform(
-    const tf::StampedTransform& TROS, Eigen::Matrix4d& T) {
-  Eigen::Matrix4f T_float{Eigen::Matrix4f::Identity()};
-  T_float(0, 3) = TROS.getOrigin().getX();
-  T_float(1, 3) = TROS.getOrigin().getY();
-  T_float(2, 3) = TROS.getOrigin().getZ();
-  Eigen::Quaternionf q;
-  q.x() = TROS.getRotation().getX();
-  q.y() = TROS.getRotation().getY();
-  q.z() = TROS.getRotation().getZ();
-  q.w() = TROS.getRotation().getW();
-  T_float.block(0, 0, 3, 3) = q.toRotationMatrix();
-  T = T_float.cast<double>();
-}
-
-inline void GeometryTransformStampedToEigenTransform(
-    const geometry_msgs::TransformStamped& TROS, Eigen::Matrix4d& T) {
-  Eigen::Matrix4f T_float{Eigen::Matrix4f::Identity()};
-  T_float(0, 3) = TROS.transform.translation.x;
-  T_float(1, 3) = TROS.transform.translation.y;
-  T_float(2, 3) = TROS.transform.translation.z;
-  Eigen::Quaternionf q;
-  q.x() = TROS.transform.rotation.x;
-  q.y() = TROS.transform.rotation.y;
-  q.z() = TROS.transform.rotation.z;
-  q.w() = TROS.transform.rotation.w;
-  T_float.block(0, 0, 3, 3) = q.toRotationMatrix();
-  T = T_float.cast<double>();
-}
-
-inline void PoseMsgToTransformationMatrix(
-    const geometry_msgs::PoseStamped& pose, Eigen::Matrix4d& T_WORLD_SENSOR) {
-  Eigen::Vector3d position;
-  position[0] = pose.pose.position.x;
-  position[1] = pose.pose.position.y;
-  position[2] = pose.pose.position.z;
-  Eigen::Quaterniond orientation;
-  orientation.w() = pose.pose.orientation.w;
-  orientation.x() = pose.pose.orientation.x;
-  orientation.y() = pose.pose.orientation.y;
-  orientation.z() = pose.pose.orientation.z;
-  beam::QuaternionAndTranslationToTransformMatrix(orientation, position,
-                                                  T_WORLD_SENSOR);
-}
-
-inline void InterpolateTransformFromPath(const nav_msgs::Path& path,
-                                         const ros::Time& time,
-                                         Eigen::Matrix4d& T_WORLD_SENSOR) {
-  for (int i = 0; i < path.poses.size(); i++) {
-    if (time < path.poses[i + 1].header.stamp &&
-        time >= path.poses[i].header.stamp) {
-      Eigen::Matrix4d pose1, pose2;
-      PoseMsgToTransformationMatrix(path.poses[i], pose1);
-      PoseMsgToTransformationMatrix(path.poses[i + 1], pose2);
-      T_WORLD_SENSOR = beam::InterpolateTransform(
-          pose1, beam::RosTimeToChrono(path.poses[i].header.stamp), pose2,
-          beam::RosTimeToChrono(path.poses[i + 1].header.stamp),
-          beam::RosTimeToChrono(time));
-    }
-  }
-}
-=======
 namespace beam_common {
 
 static std::string default_string{""};
@@ -138,6 +42,11 @@
  */
 double CalculateTrajectoryLength(
     const std::list<beam_common::ScanPose>& keyframes);
->>>>>>> b0de39a7
+
+void ROSStampedTransformToEigenTransform(
+    const tf::StampedTransform& TROS, Eigen::Matrix4d& T);
+
+void GeometryTransformStampedToEigenTransform(
+    const geometry_msgs::TransformStamped& TROS, Eigen::Matrix4d& T);
 
 }  // namespace beam_common