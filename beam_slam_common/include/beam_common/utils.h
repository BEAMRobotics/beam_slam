--- conflicted
+++ resolved
@@ -49,7 +49,7 @@
                                                   T_WORLD_SENSOR);
 }
 
-<<<<<<< HEAD
+
 /**
  * @brief Turns a pose message into an Eigen 4x4 matrix
  * @param pose pose message to turn into eigen matrix
@@ -93,14 +93,7 @@
     }
   }
 }
-=======
-void OdometryMsgToTransformationMatrix(const nav_msgs::Odometry& odom,
-                                       Eigen::Matrix4d& T_WORLD_SENSOR);
 
-void InterpolateTransformFromPath(const nav_msgs::Path& path,
-                                  const ros::Time& time,
-                                  Eigen::Matrix4d& T_WORLD_SENSOR);
->>>>>>> d75d3a80
 
 /**
  * @brief iterates through all keypoints in the list and add up the change in
@@ -111,24 +104,4 @@
 double CalculateTrajectoryLength(
     const std::list<beam_common::ScanPose>& keyframes);
 
-<<<<<<< HEAD
-} // namespace beam_common
-=======
-void ROSStampedTransformToEigenTransform(const tf::StampedTransform& TROS,
-                                         Eigen::Matrix4d& T);
-
-void TransformStampedMsgToEigenTransform(
-    const geometry_msgs::TransformStamped& TROS, Eigen::Matrix4d& T);
-
-void EigenTransformToTransformStampedMsg(
-    const Eigen::Matrix4d& T, const ros::Time& stamp, int seq,
-    const std::string& parent_frame_id, const std::string& child_frame_id,
-    geometry_msgs::TransformStamped& tf_stamped);
-
-void OdometryMsgToTransformedStamped(
-    const nav_msgs::Odometry& message, const ros::Time& stamp, int seq,
-    const std::string& parent_frame_id, const std::string& child_frame_id,
-    geometry_msgs::TransformStamped& tf_stamped);
-
-}  // namespace beam_common
->>>>>>> d75d3a80
+} // namespace beam_common