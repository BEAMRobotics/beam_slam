--- conflicted
+++ resolved
@@ -47,11 +47,8 @@
       std::make_shared<bs_common::PreIntegrator>(pre_integrator);
   // build and add constraint
   auto constraint = ConstraintType::make_shared(
-<<<<<<< HEAD
       source, imu_state_i, imu_state_j, pre_integrator_ptr, info_weight);
-=======
-      source, imu_state_i, imu_state_j, pre_integrator_ptr);
->>>>>>> f20fe080
+
   transaction_->addConstraint(constraint, true);
 }
 
