<library path="lib/libbeam_constraints">

<<<<<<< HEAD
  <class type="beam_constraints::frame_to_frame::RelativePoseWithVelocity3DStampedConstraint" base_class_type="fuse_core::Constraint">
    <description>
      A constraint that represents a measurement on the difference between two 3D poses with velocities
    </description>
  </class>

  <class type="beam_constraints::global::AbsolutePoseWithVelocity3DStampedConstraint" base_class_type="fuse_core::Constraint">
    <description>
      A constraint that represents either prior information about a 3D pose with velocity, or a direct measurement of the 3D pose 
			with velocity.
=======
  <class type="beam_constraints::frame_to_frame::RelativeImuState3DStampedConstraint" base_class_type="fuse_core::Constraint">
    <description>
      A constraint that represents a measurement on the difference between two 3D imu states
    </description>
  </class>

  <class type="beam_constraints::global::AbsoluteImuState3DStampedConstraint" base_class_type="fuse_core::Constraint">
    <description>
      A constraint that represents either prior information about a 3D imu state, or a direct measurement of the 3D imu state.
>>>>>>> 9e277eb9
    </description>
  </class>

  <class type="beam_constraints::Unicycle3DStateKinematicConstraint" base_class_type="fuse_core::Constraint">
    <description>
      A class that represents a kinematic constraint between 3D states at two different times.
    </description>
  </class>

</library><|MERGE_RESOLUTION|>--- conflicted
+++ resolved
@@ -1,17 +1,5 @@
 <library path="lib/libbeam_constraints">
 
-<<<<<<< HEAD
-  <class type="beam_constraints::frame_to_frame::RelativePoseWithVelocity3DStampedConstraint" base_class_type="fuse_core::Constraint">
-    <description>
-      A constraint that represents a measurement on the difference between two 3D poses with velocities
-    </description>
-  </class>
-
-  <class type="beam_constraints::global::AbsolutePoseWithVelocity3DStampedConstraint" base_class_type="fuse_core::Constraint">
-    <description>
-      A constraint that represents either prior information about a 3D pose with velocity, or a direct measurement of the 3D pose 
-			with velocity.
-=======
   <class type="beam_constraints::frame_to_frame::RelativeImuState3DStampedConstraint" base_class_type="fuse_core::Constraint">
     <description>
       A constraint that represents a measurement on the difference between two 3D imu states
@@ -21,7 +9,6 @@
   <class type="beam_constraints::global::AbsoluteImuState3DStampedConstraint" base_class_type="fuse_core::Constraint">
     <description>
       A constraint that represents either prior information about a 3D imu state, or a direct measurement of the 3D imu state.
->>>>>>> 9e277eb9
     </description>
   </class>
 
