--- conflicted
+++ resolved
@@ -87,11 +87,7 @@
   roslint_cpp()
   roslint_add_test()
 
-<<<<<<< HEAD
-  # Absolute Pose With Velocity 3D Stamped Constraint Tests
-=======
   # Absolute Imu State Stamped Constraint Tests
->>>>>>> 9e277eb9
   catkin_add_gtest(test_absolute_imu_state_3d_stamped_constraint
     tests/test_absolute_imu_state_3d_stamped_constraint.cpp
   )
@@ -115,11 +111,7 @@
       CXX_STANDARD_REQUIRED YES
   )
 
-<<<<<<< HEAD
-  # Relative Pose With Velocity 3D Stamped Constraint Tests
-=======
   # Relative Imu State 3D Stamped Constraint Tests
->>>>>>> 9e277eb9
   catkin_add_gtest(test_relative_imu_state_3d_stamped_constraint
     tests/test_relative_imu_state_3d_stamped_constraint.cpp
   )
