<?xml version="1.0"?>
<package format="2">
  <name>beam_models</name>
  <version>0.2.0</version>
  <description>fuse plugins that implement various kinematic and sensor models</description>

  <author email="nicholas.c.charron@gmail.com">Nick Charron</author>
  <maintainer email="nicholas.c.charron@gmail.com">Nick Charron</maintainer>

  <license>BSD</license>

  <buildtool_depend>catkin</buildtool_depend>
  <build_depend>libbeam</build_depend>

  <depend>boost</depend>
  <depend>libceres-dev</depend>
  <depend>eigen</depend>
  <depend>pcl_conversions</depend>
  <depend>geometry_msgs</depend>
  <depend>nav_msgs</depend>
  <depend>pluginlib</depend>
  <depend>roscpp</depend>
  <depend>sensor_msgs</depend>
  <depend>tf2</depend>
  <depend>tf2_2d</depend>
  <depend>tf2_geometry_msgs</depend>
  <depend>tf2_ros</depend>
  <depend>cv_bridge</depend>
  <depend>slamtools</depend>
<<<<<<< HEAD
=======
  <depend>basalt</depend>
>>>>>>> 9e277eb9

  <depend>fuse_constraints</depend>
  <depend>fuse_core</depend>
  <depend>fuse_graphs</depend>
  <depend>fuse_models</depend>
  <depend>fuse_publishers</depend>
  <depend>fuse_variables</depend>

  <depend>beam_slam_common</depend>
  <depend>beam_constraints</depend>
	<depend>beam_variables</depend>

  <build_depend>message_generation</build_depend>
  <build_depend>roslint</build_depend>
  <build_depend>libbeam</build_depend>

  <exec_depend>message_runtime</exec_depend>

  <test_depend>rostest</test_depend>
  <test_depend>basalt</test_depend>

  <export>
    <fuse_core plugin="${prefix}/fuse_plugins.xml" />
  </export>
</package><|MERGE_RESOLUTION|>--- conflicted
+++ resolved
@@ -27,10 +27,7 @@
   <depend>tf2_ros</depend>
   <depend>cv_bridge</depend>
   <depend>slamtools</depend>
-<<<<<<< HEAD
-=======
   <depend>basalt</depend>
->>>>>>> 9e277eb9
 
   <depend>fuse_constraints</depend>
   <depend>fuse_core</depend>
