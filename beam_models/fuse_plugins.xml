--- conflicted
+++ resolved
@@ -16,16 +16,12 @@
       An adapter-type sensor that produces relative pose constraints
     </description>
   </class>
-<<<<<<< HEAD
   <class type="beam_models::frame_to_frame::LioInitializer" base_class_type="fuse_core::SensorModel">
     <description>
       Class for initializing a SLAM process using lidar scans and IMU messages to generate an initial trajectory estimate and IMU biases
     </description>
   </class>
-  <class type="beam_models::camera_to_camera::VisualOdom" base_class_type="fuse_core::SensorModel">
-=======
   <class type="beam_models::camera_to_camera::VisualInertialOdom" base_class_type="fuse_core::SensorModel">
->>>>>>> 3f2513e2
     <description>
       An adapter-type sensor that produces relative pose constraints
     </description>
