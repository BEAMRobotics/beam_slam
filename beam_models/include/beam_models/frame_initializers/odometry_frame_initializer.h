--- conflicted
+++ resolved
@@ -25,22 +25,8 @@
    * FrameInitializerBase for description
    */
   OdometryFrameInitializer(const std::string& topic, int queue_size,
-<<<<<<< HEAD
-                           const std::string& sensor_frame_id,
-                           bool static_extrinsics, double poses_buffer_time);
-
-  /**
-   * @brief Gets estimate frame pose
-   * @param time stamp of the frame being initialized
-   * @param T_WORLD_SENSOR reference to result
-   * @return true if pose lookup was successful
-   */
-  bool GetEstimatedPose(const ros::Time& time, Eigen::Matrix4d& T_WORLD_SENSOR,
-                        std::string frame_id = "") override;
-=======
                            int64_t poses_buffer_time,
                            const std::string& sensor_frame_id = "");
->>>>>>> 72b530f1
 
   /**
    * @brief Converts incoming odometry messages to tf poses and stores them in a
