--- conflicted
+++ resolved
@@ -51,17 +51,5 @@
   poses_->setTransform(tf_stamped, authority, false);
 }
 
-<<<<<<< HEAD
-bool OdometryFrameInitializer::GetEstimatedPose(const ros::Time& time,
-                                                Eigen::Matrix4d& T_WORLD_SENSOR,
-                                                std::string frame_id) {
-  if (pose_lookup_ == nullptr) { return false; }
-  bool result = pose_lookup_->GetT_WORLD_SENSOR(T_WORLD_SENSOR, time);
-  return result;
-}
-
-}} // namespace beam_models::frame_initializers
-=======
 }  // namespace frame_initializers
-}  // namespace beam_models
->>>>>>> 72b530f1
+}  // namespace beam_models