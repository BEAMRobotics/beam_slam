--- conflicted
+++ resolved
@@ -1,10 +1,10 @@
 #include <beam_models/camera_to_camera/visual_inertial_odom.h>
-//#include <beam_common/extrinsics_lookup.h>
 // fuse
 #include <fuse_core/transaction.h>
 #include <pluginlib/class_list_macros.h>
 // other
 #include <cv_bridge/cv_bridge.h>
+#include <nlohmann/json.hpp>
 // libbeam
 #include <beam_cv/Utils.h>
 #include <beam_cv/descriptors/Descriptors.h>
@@ -12,11 +12,6 @@
 #include <beam_cv/geometry/AbsolutePoseEstimator.h>
 #include <beam_cv/geometry/RelativePoseEstimator.h>
 #include <beam_cv/geometry/Triangulation.h>
-<<<<<<< HEAD
-=======
-#include <beam_cv/matchers/Matchers.h>
-#include <beam_cv/trackers/Trackers.h>
->>>>>>> 3d167477
 #include <beam_utils/time.h>
 #include <fstream>
 #include <iostream>
@@ -31,17 +26,9 @@
     : fuse_core::AsyncSensorModel(1), device_id_(fuse_core::uuid::NIL) {}
 
 void VisualInertialOdom::onInit() {
-  Eigen::Matrix4d T_imu_cam;
-  T_imu_cam << 0.0148655429818, -0.999880929698, 0.00414029679422,
-      -0.0216401454975, 0.999557249008, 0.0149672133247, 0.025715529948,
-      -0.064676986768, -0.0257744366974, 0.00375618835797, 0.999660727178,
-      0.00981073058949, 0.0, 0.0, 0.0, 1.0;
-  // beam_common::ExtrinsicsLookup::GetInstance().GetT_IMU_CAMERA(T_imu_cam);
-  // std::cout << T_imu_cam << std::endl;
   // Read settings from the parameter sever
   device_id_ = fuse_variables::loadDeviceId(private_node_handle_);
   camera_params_.loadFromROS(private_node_handle_);
-  imu_params_.loadFromROS(private_node_handle_);
   /***********************************************************
    *       Initialize pose refiner object with params        *
    ***********************************************************/
@@ -59,24 +46,19 @@
   /***********************************************************
    *        Load camera model and Create Map object          *
    ***********************************************************/
-  cam_model_ =
-      beam_calibration::CameraModel::Create(camera_params_.cam_intrinsics_path);
-  visual_map_ = std::make_shared<VisualMap>(cam_model_, T_imu_cam, source_);
+  std::string cam_intrinsics_path;
+  ros::param::get("~camera_intrinsics_path", cam_intrinsics_path);
+  cam_model_ = beam_calibration::CameraModel::Create(cam_intrinsics_path);
+  visual_map_ = std::make_shared<VisualMap>(cam_model_, source_);
   /***********************************************************
    *              Initialize tracker variables               *
    ***********************************************************/
   std::shared_ptr<beam_cv::Descriptor> descriptor =
       std::make_shared<beam_cv::ORBDescriptor>();
   std::shared_ptr<beam_cv::Detector> detector =
-<<<<<<< HEAD
       std::make_shared<beam_cv::GFTTDetector>(300);
   tracker_ = std::make_shared<beam_cv::KLTracker>(detector, descriptor,
                                                   camera_params_.window_size);
-=======
-      std::make_shared<beam_cv::FASTDetector>(1000);
-  tracker_ = std::make_shared<beam_cv::KLTracker>(detector, descriptor,
-                                                params_.window_size);
->>>>>>> 3d167477
   /***********************************************************
    *                  Subscribe to topics                    *
    ***********************************************************/
@@ -84,18 +66,22 @@
       private_node_handle_.subscribe(camera_params_.image_topic, 1000,
                                      &VisualInertialOdom::processImage, this);
   imu_subscriber_ = private_node_handle_.subscribe(
-      imu_params_.imu_topic, 10000, &VisualInertialOdom::processIMU, this);
+      camera_params_.imu_topic, 10000, &VisualInertialOdom::processIMU, this);
   path_subscriber_ = private_node_handle_.subscribe(
       camera_params_.init_path_topic, 1, &VisualInertialOdom::processInitPath,
       this);
   /***********************************************************
    *               Create initializer object                 *
    ***********************************************************/
+  std::string imu_intrinsics_path;
+  ros::param::get("~imu_intrinsics_path", imu_intrinsics_path);
+  nlohmann::json J;
+  std::ifstream file(imu_intrinsics_path);
+  file >> J;
   initializer_ =
       std::make_shared<beam_models::camera_to_camera::VIOInitializer>(
-          cam_model_, tracker_, T_imu_cam, imu_params_.cov_gyro_noise,
-          imu_params_.cov_accel_noise, imu_params_.cov_gyro_bias,
-          imu_params_.cov_accel_bias);
+          cam_model_, tracker_, J["imuGyrNoise"], J["imuAccNoise"],
+          J["imuGyrBiasN"], J["imuAccBiasN"]);
   // temp
   init_path_pub_ = private_node_handle_.advertise<InitializedPathMsg>(
       camera_params_.init_path_topic, 1);
