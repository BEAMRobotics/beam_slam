--- conflicted
+++ resolved
@@ -111,14 +111,10 @@
         }
       }
     } else {
-<<<<<<< HEAD
       beam::HighResolutionTimer timer;
-      // get most recent extrinsics
-=======
       // dont process frame unless the initial graph has been optimized
       if (!init_graph_optimized_) return;
       // get most recent extrinsics, if failure then dont process frame
->>>>>>> 0bc3ca04
       if (!extrinsics_.GetT_CAMERA_BASELINK(T_cam_baselink_)) {
         ROS_ERROR("Unable to get camera to baselink transform.");
         return;
