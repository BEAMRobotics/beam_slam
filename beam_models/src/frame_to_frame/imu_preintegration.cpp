--- conflicted
+++ resolved
@@ -58,17 +58,11 @@
     fuse_variables::Orientation3DStamped::SharedPtr orientation,
     fuse_variables::Position3DStamped::SharedPtr position,
     fuse_variables::VelocityLinear3DStamped::SharedPtr velocity) {
-<<<<<<< HEAD
-  while (t_start.toSec() > imu_data_buffer_.front().t) {
-    imu_data_buffer_.pop();
-  }
-=======
   // adjust imu buffer
   while (t_start.toSec() > imu_data_buffer_.front().t) {
     imu_data_buffer_.pop();
   }
 
->>>>>>> 626cf927
   // set imu state
   ImuState imu_state_i(t_start);
 
@@ -138,15 +132,10 @@
 Eigen::Matrix4d ImuPreintegration::GetPose(const ros::Time& t_now) {
   // encapsulate imu measurments between frames
   PreIntegrator pre_integrator_interval;
-<<<<<<< HEAD
-  if (t_now.toSec() < imu_data_buffer_.front().t)
-    ROS_FATAL_STREAM("Requested pose falls outside of imu buffer");
-=======
 
   // check requested time
   CheckTime(t_now);
 
->>>>>>> 626cf927
   // Populate integrators
   while (t_now.toSec() > imu_data_buffer_.front().t) {
     pre_integrator_interval.data.emplace_back(imu_data_buffer_.front());
@@ -254,9 +243,5 @@
   return transaction;
 }
 
-<<<<<<< HEAD
-}} // namespace beam_models::frame_to_frame
-=======
 }  // namespace frame_to_frame
-}  // namespace beam_models
->>>>>>> 626cf927
+}  // namespace beam_models