--- conflicted
+++ resolved
@@ -82,54 +82,6 @@
 void MultiScanRegistration::OutputResults(
     const ScanPose& scan_pose_1, const ScanPose& scan_pose_2,
     const Eigen::Matrix4d& T_CLOUD1_CLOUD2) {
-<<<<<<< HEAD
-  // if (!output_scan_registration_results_) {
-  //   return;
-  // }
-
-  // PointCloudPtr cloud_ref = std::make_shared<PointCloud>();
-  // *cloud_ref = scan_pose_1.Cloud();
-  // PointCloudPtr cloud_ref_world = std::make_shared<PointCloud>();
-  // PointCloudPtr cloud_cur_initial_world = std::make_shared<PointCloud>();
-  // PointCloudPtr cloud_cur_aligned_world = std::make_shared<PointCloud>();
-
-  // const Eigen::Matrix4d& T_WORLD_CLOUDCURRENT_INIT =
-  //     scan_pose_2.T_WORLD_CLOUD();
-  // const Eigen::Matrix4d& T_WORLD_CLOUDREF_INIT = scan_pose_1.T_WORLD_CLOUD();
-  // Eigen::Matrix4d T_WORLD_CLOUDCURRENT_OPT =
-  //     T_WORLD_CLOUDREF_INIT * T_CLOUD1_CLOUD2;
-
-  // pcl::transformPointCloud(*cloud_ref, *cloud_ref_world, T_WORLD_CLOUDREF_INIT);
-  // pcl::transformPointCloud(scan_pose_2.Cloud(), *cloud_cur_initial_world,
-  //                          T_WORLD_CLOUDCURRENT_INIT);
-  // pcl::transformPointCloud(scan_pose_2.Cloud(), *cloud_cur_aligned_world,
-  //                          T_WORLD_CLOUDCURRENT_OPT);
-
-  // PointCloudColPtr cloud_ref_world_col =
-  //     beam::ColorPointCloud(cloud_ref_world, 0, 0, 255);
-  // PointCloudColPtr cloud_cur_initial_world_col =
-  //     beam::ColorPointCloud(cloud_cur_initial_world, 255, 0, 0);
-  // PointCloudColPtr cloud_cur_aligned_world_col =
-  //     beam::ColorPointCloud(cloud_cur_aligned_world, 0, 255, 0);
-
-  // cloud_ref_world_col = beam::AddFrameToCloud(cloud_ref_world_col, coord_frame_,
-  //                                             T_WORLD_CLOUDREF_INIT);
-  // cloud_cur_initial_world_col = beam::AddFrameToCloud(
-  //     cloud_cur_initial_world_col, coord_frame_, T_WORLD_CLOUDCURRENT_INIT);
-  // cloud_cur_aligned_world_col = beam::AddFrameToCloud(
-  //     cloud_cur_aligned_world_col, coord_frame_, T_WORLD_CLOUDCURRENT_OPT);
-
-  // double t = scan_pose_1.Stamp().toSec();
-  // std::string filename = current_scan_path_ + std::to_string(t);
-
-  // pcl::io::savePCDFileASCII(filename + "_ref.pcd", *cloud_ref_world_col);
-  // pcl::io::savePCDFileASCII(filename + "_cur_init.pcd",
-  //                           *cloud_cur_initial_world_col);
-  // pcl::io::savePCDFileASCII(filename + "_cur_alig.pcd",
-  //                           *cloud_cur_aligned_world_col);
-
-  // ROS_INFO("Saved scan registration results to %s", filename.c_str());
-=======
   if (!output_scan_registration_results_) {
     return;
   }
@@ -175,7 +127,6 @@
                             cloud_cur_aligned_world_col);
 
   ROS_INFO("Saved scan registration results to %s", filename.c_str());
->>>>>>> 626cf927
 }
 
 MultiScanLoamRegistration::MultiScanLoamRegistration(
