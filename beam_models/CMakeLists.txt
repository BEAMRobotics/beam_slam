--- conflicted
+++ resolved
@@ -31,12 +31,8 @@
     beam_slam_common
 		beam_variables
     cv_bridge
-<<<<<<< HEAD
-    slamtools)
-=======
     slamtools
     basalt)
->>>>>>> 9e277eb9
 
 find_package(Ceres REQUIRED)
 find_package(Eigen3 REQUIRED)
@@ -69,10 +65,7 @@
 		beam_variables
     cv_bridge
     slamtools
-<<<<<<< HEAD
-=======
     basalt
->>>>>>> 9e277eb9
   DEPENDS
     Boost
     CERES
@@ -100,20 +93,13 @@
   src/frame_to_frame/multi_scan_registration.cpp
 	src/frame_to_frame/imu_3d.cpp
 	src/frame_to_frame/imu_preintegration.cpp
-<<<<<<< HEAD
+  src/frame_to_frame/imu_state.cpp
   src/frame_initializers/frame_initializer_base.cpp
   src/frame_initializers/odometry_frame_initializer.cpp
   src/frame_initializers/pose_file_frame_initializer.cpp
   src/camera_to_camera/visual_inertial_odom.cpp
   src/camera_to_camera/vio_initializer.cpp
   src/camera_to_camera/visual_map.cpp
-=======
-  src/frame_to_frame/imu_state.cpp
-  src/frame_initializers/frame_initializer_base.cpp
-  src/frame_initializers/odometry_frame_initializer.cpp
-  src/frame_initializers/pose_file_frame_initializer.cpp
-  src/camera_to_camera/visual_odom.cpp
->>>>>>> 9e277eb9
 )
 
 ## Specify libraries to link a library or executable target against
@@ -121,11 +107,7 @@
   ${PROJECT_NAME}
     ${catkin_LIBRARIES}
     ${CERES_LIBRARIES}
-<<<<<<< HEAD
-    #${slamtools_LIBRARIES}
-=======
     # ${slamtools_LIBRARIES}
->>>>>>> 9e277eb9
     beam::utils
     beam::matching
     beam::filtering
