cmake_minimum_required(VERSION 3.14)
project(beam_models)

if(NOT CMAKE_CXX_STANDARD)
  set(CMAKE_CXX_STANDARD 14)
endif()

find_package(beam REQUIRED COMPONENTS calibration cv utils matching filtering)
find_package(
  catkin REQUIRED
  COMPONENTS
    fuse_core
    fuse_graphs
    fuse_publishers
    fuse_variables
    fuse_models
    fuse_constraints
    geometry_msgs
    nav_msgs
    pluginlib
    rosbag
    roscpp
    roslint
    sensor_msgs
    std_srvs
    tf2
    tf2_2d
    tf2_geometry_msgs
    tf2_ros
    beam_constraints
    beam_slam_common
<<<<<<< HEAD
    beam_variables)
=======
		beam_variables
    cv_bridge
    slamtools)
>>>>>>> 03032fee

find_package(Ceres REQUIRED)
find_package(Eigen3 REQUIRED)
find_package(Boost REQUIRED)
find_package(Catch2 REQUIRED)
find_package(teaserpp REQUIRED)

catkin_package(
  INCLUDE_DIRS
    include
  LIBRARIES
    ${PROJECT_NAME}
  CATKIN_DEPENDS 
    fuse_graphs
    fuse_models
    fuse_publishers
    fuse_variables
    fuse_constraints
    geometry_msgs
    message_runtime
    nav_msgs
    pcl_conversions
    pluginlib
    roscpp
    sensor_msgs
    tf2
    tf2_geometry_msgs
    tf2_ros
    beam_constraints
    beam_slam_common
		beam_variables
    cv_bridge
    slamtools
  DEPENDS
    Boost
    CERES
    EIGEN3
)

###########
## Build ##
###########
include_directories(
  include
  ${Boost_INCLUDE_DIRS}
  ${catkin_INCLUDE_DIRS}
  ${CERES_INCLUDE_DIRS}
  ${EIGEN3_INCLUDE_DIRS}
)

## Declare a C++ library
add_library(
  ${PROJECT_NAME}
  src/motion/unicycle_3d.cpp
  src/motion/unicycle_3d_ignition.cpp
  src/frame_to_frame/frame_to_frame_sensor_model_base.cpp
  src/frame_to_frame/scan_matcher_3d.cpp
  src/frame_to_frame/multi_scan_registration.cpp
	src/frame_to_frame/imu_3d.cpp
	src/frame_to_frame/imu_preintegration.cpp
  src/frame_initializers/frame_initializer_base.cpp
  src/frame_initializers/odometry_frame_initializer.cpp
  src/frame_initializers/pose_file_frame_initializer.cpp
  src/camera_to_camera/visual_odom.cpp
)

## Specify libraries to link a library or executable target against
target_link_libraries(
  ${PROJECT_NAME}
    ${catkin_LIBRARIES}
    ${CERES_LIBRARIES}
    #${slamtools_LIBRARIES}
    beam::utils
    beam::matching
    beam::filtering
    beam::mapping
    beam::calibration
    beam::cv
)
add_dependencies(
  ${PROJECT_NAME}
    ${${PROJECT_NAME}_EXPORTED_TARGETS}
    ${catkin_EXPORTED_TARGETS}
)


#############
## Testing ##
#############

add_executable(${PROJECT_NAME}_scan_matcher_3d_tests
  tests/scan_matcher_3d_tests.cpp
)
target_include_directories(${PROJECT_NAME}_scan_matcher_3d_tests
  PUBLIC
    include
)
target_link_libraries(${PROJECT_NAME}_scan_matcher_3d_tests
    ${PROJECT_NAME}
    Catch2::Catch2
)

# add_executable(${PROJECT_NAME}_imu_preintegration_tests
#   tests/imu_preintegration_tests.cpp
# )
# target_include_directories(${PROJECT_NAME}_imu_preintegration_tests
#   PUBLIC
#     include
# )
# target_link_libraries(${PROJECT_NAME}_imu_preintegration_tests
#     ${PROJECT_NAME}
#     Catch2::Catch2
# )

#[[

# Model tests
catkin_add_gtest(test_unicycle_2d
  test/test_unicycle_2d.cpp
)
target_link_libraries(test_unicycle_2d
  ${PROJECT_NAME}
  ${catkin_LIBRARIES}
  ${CERES_LIBRARIES}
)
set_target_properties(test_unicycle_2d
  PROPERTIES
    CXX_STANDARD 14
    CXX_STANDARD_REQUIRED YES
)
#]]<|MERGE_RESOLUTION|>--- conflicted
+++ resolved
@@ -29,13 +29,9 @@
     tf2_ros
     beam_constraints
     beam_slam_common
-<<<<<<< HEAD
-    beam_variables)
-=======
 		beam_variables
     cv_bridge
     slamtools)
->>>>>>> 03032fee
 
 find_package(Ceres REQUIRED)
 find_package(Eigen3 REQUIRED)
