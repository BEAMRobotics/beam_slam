--- conflicted
+++ resolved
@@ -124,18 +124,6 @@
 ## Testing ##
 #############
 if(CATKIN_ENABLE_TESTING)
-<<<<<<< HEAD
-  # add_executable(${PROJECT_NAME}_scan_matcher_3d_gtests 
-  #   tests/scan_matcher_3d_tests.cpp)
-  # target_link_libraries(${PROJECT_NAME}_scan_matcher_3d_gtests 
-  #   ${PROJECT_NAME}
-  #   gtest_main
-  #   beam::utils)
-  # add_test(NAME ${PROJECT_NAME}_scan_matcher_3d_gtests 
-  #         COMMAND ${PROJECT_NAME}_scan_matcher_3d_gtests)
-
-
-=======
   add_executable(${PROJECT_NAME}_scan_matcher_3d_gtests 
     tests/scan_matcher_3d_tests.cpp)
   target_link_libraries(${PROJECT_NAME}_scan_matcher_3d_gtests 
@@ -146,7 +134,6 @@
           COMMAND ${PROJECT_NAME}_scan_matcher_3d_gtests)
 
 
->>>>>>> 626cf927
   find_package(rostest REQUIRED)
   find_package(basalt REQUIRED)
 
