# global parameters: These will be used in multiple locations
optimization_frequency: 1
lag_duration: 2
imu_frame: "imu"
lidar_frame: "velodyne"
camera_frame: "camera"
world_frame: "world"
baselink_frame: "camera"
static_extrinsics: true,
intrinsics_path: "/home/nick/config/calibrations/F_kaarta.json"

sensor_models:
  - name: 'scan_matcher_3d'
    type: 'beam_models::frame_to_frame::ScanMatcher3D'
    motion_models: ['unicycle_3d']

motion_models:
  - name: 'unicycle_3d'
    type: 'beam_models::motion::Unicycle3D'

publishers:
  - name: 'odom_pub'
    type: 'beam_publishers::Odometry3DPublisher'
  - name: 'path_pub'
    type: 'beam_publishers::Path3DPublisher'

solver_options:
  minimizer_type: "TRUST_REGION"
  linear_solver_type: "SPARSE_NORMAL_CHOLESKY"
  minimizer_progress_to_stdout: false
  num_threads: 6
  num_linear_solver_threads: 6
  max_num_iterations: 50
  gradient_tolerance: 0.00000015
  parameter_tolerance: 0.00000015
  function_tolerance: 0.00000015

unicycle_3d:
  process_noise_diagonal: [1.0e-2, 1.0e-2, 1.0e-2,
                           1.0e-2, 1.0e-2, 1.0e-2,
                           1.0e-2, 1.0e-2, 1.0e-2,
                           1.0e-2, 1.0e-2, 1.0e-2,
                           1.0e-2, 1.0e-2, 1.0e-2]
  buffer_length: 100000

scan_matcher_3d:
  type: 'MAPLOAM' # Options: MULTIICP, MULTINDT, MULTIGICP, MULTILOAM, MAPLOAM (TODO: LIBPOINTMATCHER, TEASER)
  matcher_params_path: '/home/nick/catkin_ws/src/beam_slam/beam_slam_launch/config/matcher_config/loam_vlp16.json' # DEFAULT_PATH uses the appropriate config in beam_slam_launch/config/matcher_config/. Setting to empty will use the default params defined in the class
  registration_config_path: 'DEFAULT_PATH' # DEFAULT_PATH uses the appropriate config in beam_slam_launch/config/registration_config/. Setting to empty will use the default params defined in the class
  differential: false # Default: false
  downsample_size: 0 # voxel size (m) for downsample filter. Default: 0.03. Set to 0 for no downsampling
  matcher_noise: 1e-9 # Sets all diagonals on the covariance matrix to this value. Can also specify matcher_noise_diagonal instead which takes priority. Default: 1e-9.
  topic: '/velodyne_points'
  frame_initializer_type: 'POSEFILE' # options: ODOMETRY, POSEFILE
  frame_initializer_info: '/home/nick/datasets/slam/kaarta/2019-07-10-17-32-53/trajectory_2019-07-10-17-32-53.ply' # for ODOMETRY: topic, for POSEFILE: path
<<<<<<< HEAD
  scan_output_directory: '/home/nick/results/beam_slam/scans/' # Outputs scans as PCD files IFF not empty
  # scan_output_directory: ''
=======
  scan_output_directory: '/home/nick/robots/results/beam_slam/scans/' # Outputs scans as PCD files IFF not empty
>>>>>>> d75d3a80

path_pub:
  frame_id: 'odom' # Stored in pose header. Default: odom
  path_topic: 'path' # Default: path
  pose_array_topic: 'pose_array' # Default: pose_array

odom_pub:
  publish_tf: false # Default: true
  predict_to_current_time: false # Default: false
  tf_publish_frequency: 10 # Default: 10
  tf_cache_time: 10 # Default: 10
  tf_timeout: 0.1 # Default: 0.1
  queue_size: 1 # Publisher queue size. Default: 1
  map_frame_id: 'map' # I DONT THINK THIS IS USED. Default: map
  odom_frame_id: 'odom' # I DONT THINK THIS IS USED. Default: odom
  base_link_frame_id: 'base_link' # I DONT THINK THIS IS USED. Default: base_link
  base_link_output_frame_id: 'base_link' # Stored in odometry.child_frame_id Default: base_link_frame_id
  world_frame_id: 'odom' # Stored in odometry.header.frame_id. Default: odom_frame_id
  topic: 'fixed_lag_smoother/optimized_odometry' # Output odometry topic<|MERGE_RESOLUTION|>--- conflicted
+++ resolved
@@ -53,12 +53,8 @@
   topic: '/velodyne_points'
   frame_initializer_type: 'POSEFILE' # options: ODOMETRY, POSEFILE
   frame_initializer_info: '/home/nick/datasets/slam/kaarta/2019-07-10-17-32-53/trajectory_2019-07-10-17-32-53.ply' # for ODOMETRY: topic, for POSEFILE: path
-<<<<<<< HEAD
   scan_output_directory: '/home/nick/results/beam_slam/scans/' # Outputs scans as PCD files IFF not empty
   # scan_output_directory: ''
-=======
-  scan_output_directory: '/home/nick/robots/results/beam_slam/scans/' # Outputs scans as PCD files IFF not empty
->>>>>>> d75d3a80
 
 path_pub:
   frame_id: 'odom' # Stored in pose header. Default: odom
