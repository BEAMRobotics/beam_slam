--- conflicted
+++ resolved
@@ -11,13 +11,10 @@
     type: 'bs_models::LidarScanDeskewer'
   - name: 'lidar_odometry'
     type: 'bs_models::LidarOdometry'
-<<<<<<< HEAD
   - name: 'graph_visualization'
     type: 'bs_models::GraphVisualization'
-=======
   - name: 'gravity_alignment'
     type: 'bs_models::GravityAlignment'
->>>>>>> eacb8c8c
 
 motion_models:
   - name: 'unicycle_3d'
@@ -97,7 +94,7 @@
 
 graph_visualization:
   publish: true
-  save_path: '/userhome/data/2021_10_27_16_21_54_ConestogoBridge/debug/graph_viz'
+  save_path: '/userhome/debug/graph_viz'
 
 path_pub:
   frame_id: 'world' # Stored in pose header. Default: odom
