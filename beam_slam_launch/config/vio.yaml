# optimization params
optimization_period: 0.07
lag_duration: 10
pseudo_marginalization: true

solver_options:
  minimizer_type: 'TRUST_REGION'
  linear_solver_type: 'SPARSE_NORMAL_CHOLESKY'
  minimizer_progress_to_stdout: false
  num_threads: 6
  num_linear_solver_threads: 6
  max_num_iterations: 10
  max_solver_time_in_seconds: 0.05
  gradient_tolerance: 0.00000015
  parameter_tolerance: 0.00000015
  function_tolerance: 0.00000015

sensor_models:
  - name: 'slam_initialization'
    type: 'bs_models::SLAMInitialization'
  - name: 'inertial_odometry'
    type: 'bs_models::InertialOdometry'
  - name: 'visual_odometry'
    type: 'bs_models::VisualOdometry'
  - name: 'graph_visualization'
    type: 'bs_models::GraphVisualization'
  # - name: 'gravity_alignment'
  #   type: 'bs_models::GravityAlignment'

publishers:
  - name: 'path_publisher'
    type: 'bs_publishers::Path3DPublisher'

<<<<<<< HEAD
visual_feature_tracker:
  image_topic: '/F1/image'
  descriptor_config: 'vo/orb_descriptor.json'
  detector_config: 'vo/fastssc_detector.json'
  tracker_config: 'vo/tracker.json'

=======
>>>>>>> 0b71c531
slam_initialization:
  imu_topic: "/imu/data"
  lidar_topic: "/lidar_h/velodyne_points"
  init_mode: "LIDAR"
  max_optimization_s: 1.0
  min_trajectory_length_m: 3.0
  min_visual_parallax: 40.0
  vo_config: "vo/vo_params_init.json"
  matcher_config: 'matchers/loam_vlp16.json' # lidar specific
  output_folder: "" #"/userhome/results/init_results"

inertial_odometry:
  imu_topic: "/imu/data"

visual_odometry:
  vo_config: "vo/vo_params.json"
  frame_initializer_config: "frame_initializers/io.json"
  keyframe_parallax: 25.0
  trigger_inertial_odom_constraints: true
  use_standalone_vo: false

gravity_alignment:
  imu_topic: "/imu/data"
  constraint_odom_topic: "/local_mapper/visual_odometry/odometry"

path_publisher:
  path_topic: 'path' # Default: path
  pose_array_topic: 'pose_array' # Default: pose_array<|MERGE_RESOLUTION|>--- conflicted
+++ resolved
@@ -31,15 +31,6 @@
   - name: 'path_publisher'
     type: 'bs_publishers::Path3DPublisher'
 
-<<<<<<< HEAD
-visual_feature_tracker:
-  image_topic: '/F1/image'
-  descriptor_config: 'vo/orb_descriptor.json'
-  detector_config: 'vo/fastssc_detector.json'
-  tracker_config: 'vo/tracker.json'
-
-=======
->>>>>>> 0b71c531
 slam_initialization:
   imu_topic: "/imu/data"
   lidar_topic: "/lidar_h/velodyne_points"
